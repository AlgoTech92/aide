--- conflicted
+++ resolved
@@ -88,12 +88,8 @@
     "native-is-elevated": "0.7.0",
     "native-keymap": "^3.3.4",
     "native-watchdog": "^1.4.1",
-<<<<<<< HEAD
-    "node-pty": "1.1.0-beta1",
+    "node-pty": "1.1.0-beta5",
     "p-limit": "^4.0.0",
-=======
-    "node-pty": "1.1.0-beta5",
->>>>>>> 257d2bfd
     "tas-client-umd": "0.1.8",
     "util": "^0.12.4",
     "v8-inspect-profiler": "^0.1.0",
