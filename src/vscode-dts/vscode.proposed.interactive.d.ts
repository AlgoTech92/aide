--- conflicted
+++ resolved
@@ -121,12 +121,8 @@
 
 	export interface InteractiveRequest {
 		session: InteractiveSession;
-<<<<<<< HEAD
-		message: string | InteractiveSessionReplyFollowup;
+		message: string;
 		userProvidedContext: InteractiveUserProvidedContext | undefined;
-=======
-		message: string;
->>>>>>> 90aee6d7
 	}
 
 	export interface InteractiveResponseErrorDetails {
