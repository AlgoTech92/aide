--- conflicted
+++ resolved
@@ -1636,12 +1636,8 @@
  * @internal
  */
 export interface IThemeDecorationRenderOptions {
-<<<<<<< HEAD
 	stickiness?: TrackedRangeStickiness;
-	backgroundColor?: string;
-=======
 	backgroundColor?: string | ThemeColor;
->>>>>>> bf1521ab
 
 	outline?: string;
 	outlineColor?: string | ThemeColor;
