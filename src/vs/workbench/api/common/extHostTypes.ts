--- conflicted
+++ resolved
@@ -4200,25 +4200,9 @@
 	Bug = 4
 }
 
-<<<<<<< HEAD
-export enum CSChatEditorResponseFeedbackKind {
-	Unhelpful = 0,
-	Helpful = 1,
-	Undone = 2,
-	Accepted = 3,
-	Bug = 4
-}
-
-export enum ChatMessageRole {
-	System = 0,
-	User = 1,
-	Assistant = 2,
-	Function = 3,
-=======
 export enum ChatResultFeedbackKind {
 	Unhelpful = 0,
 	Helpful = 1,
->>>>>>> 63a3873d
 }
 
 export class ChatResponseMarkdownPart {
