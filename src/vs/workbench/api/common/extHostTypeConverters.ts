--- conflicted
+++ resolved
@@ -3,64 +3,6 @@
  *  Licensed under the MIT License. See License.txt in the project root for license information.
  *--------------------------------------------------------------------------------------------*/
 
-<<<<<<< HEAD
-import { asArray, coalesce, isNonEmptyArray } from 'vs/base/common/arrays';
-import { VSBuffer, encodeBase64 } from 'vs/base/common/buffer';
-import { IDataTransferFile, IDataTransferItem, UriList } from 'vs/base/common/dataTransfer';
-import { createSingleCallFunction } from 'vs/base/common/functional';
-import * as htmlContent from 'vs/base/common/htmlContent';
-import { DisposableStore } from 'vs/base/common/lifecycle';
-import { ResourceMap, ResourceSet } from 'vs/base/common/map';
-import { marked } from 'vs/base/common/marked/marked';
-import { parse, revive } from 'vs/base/common/marshalling';
-import { Mimes } from 'vs/base/common/mime';
-import { cloneAndChange } from 'vs/base/common/objects';
-import { IPrefixTreeNode, WellDefinedPrefixTree } from 'vs/base/common/prefixTree';
-import { basename } from 'vs/base/common/resources';
-import { ThemeIcon } from 'vs/base/common/themables';
-import { isDefined, isEmptyObject, isNumber, isString, isUndefinedOrNull } from 'vs/base/common/types';
-import { URI, UriComponents, isUriComponents } from 'vs/base/common/uri';
-import { IURITransformer } from 'vs/base/common/uriIpc';
-import { RenderLineNumbersType } from 'vs/editor/common/config/editorOptions';
-import { IPosition } from 'vs/editor/common/core/position';
-import * as editorRange from 'vs/editor/common/core/range';
-import { ISelection } from 'vs/editor/common/core/selection';
-import { IContentDecorationRenderOptions, IDecorationOptions, IDecorationRenderOptions, IThemeDecorationRenderOptions } from 'vs/editor/common/editorCommon';
-import * as encodedTokenAttributes from 'vs/editor/common/encodedTokenAttributes';
-import * as languageSelector from 'vs/editor/common/languageSelector';
-import * as languages from 'vs/editor/common/languages';
-import { EndOfLineSequence, TrackedRangeStickiness } from 'vs/editor/common/model';
-import { ITextEditorOptions } from 'vs/platform/editor/common/editor';
-import { IExtensionDescription } from 'vs/platform/extensions/common/extensions';
-import { IMarkerData, IRelatedInformation, MarkerSeverity, MarkerTag } from 'vs/platform/markers/common/markers';
-import { ProgressLocation as MainProgressLocation } from 'vs/platform/progress/common/progress';
-import * as extHostProtocol from 'vs/workbench/api/common/extHost.protocol';
-import { CommandsConverter } from 'vs/workbench/api/common/extHostCommands';
-import { getPrivateApiFor } from 'vs/workbench/api/common/extHostTestingPrivateApi';
-import { DEFAULT_EDITOR_ASSOCIATION, SaveReason } from 'vs/workbench/common/editor';
-import { IViewBadge } from 'vs/workbench/common/views';
-import { AideChatAgentLocation, IAideChatAgentRequest, IAideChatAgentResult } from 'vs/workbench/contrib/aideChat/common/aideChatAgents';
-import { IAideChatRequestVariableEntry } from 'vs/workbench/contrib/aideChat/common/aideChatModel';
-import { IAideChatAgentDetection, IAideChatAgentMarkdownContentWithVulnerability, IAideChatCommandButton, IAideChatConfirmation, IAideChatContentInlineReference, IAideChatContentReference, IAideChatFollowup, IAideChatMarkdownContent, IAideChatProgressMessage, IAideChatTaskDto, IAideChatTaskResult, IAideChatTextEdit, IAideChatUserActionEvent, IAideChatWarningMessage } from 'vs/workbench/contrib/aideChat/common/aideChatService';
-import { ChatAgentLocation, IChatAgentRequest, IChatAgentResult } from 'vs/workbench/contrib/chat/common/chatAgents';
-import { IChatRequestVariableEntry } from 'vs/workbench/contrib/chat/common/chatModel';
-import { IChatAgentDetection, IChatAgentMarkdownContentWithVulnerability, IChatCommandButton, IChatConfirmation, IChatContentInlineReference, IChatContentReference, IChatFollowup, IChatMarkdownContent, IChatProgressMessage, IChatTaskDto, IChatTaskResult, IChatTextEdit, IChatTreeData, IChatUserActionEvent, IChatWarningMessage } from 'vs/workbench/contrib/chat/common/chatService';
-import { IToolData } from 'vs/workbench/contrib/chat/common/languageModelToolsService';
-import * as chatProvider from 'vs/workbench/contrib/chat/common/languageModels';
-import { DebugTreeItemCollapsibleState, IDebugVisualizationTreeItem } from 'vs/workbench/contrib/debug/common/debug';
-import * as notebooks from 'vs/workbench/contrib/notebook/common/notebookCommon';
-import { ICellRange } from 'vs/workbench/contrib/notebook/common/notebookRange';
-import * as search from 'vs/workbench/contrib/search/common/search';
-import { TestId } from 'vs/workbench/contrib/testing/common/testId';
-import { CoverageDetails, DetailType, ICoverageCount, IFileCoverage, ISerializedTestResults, ITestErrorMessage, ITestItem, ITestTag, TestMessageType, TestResultItem, denamespaceTestTag, namespaceTestTag } from 'vs/workbench/contrib/testing/common/testTypes';
-import { EditorGroupColumn } from 'vs/workbench/services/editor/common/editorGroupColumn';
-import { ACTIVE_GROUP, SIDE_GROUP } from 'vs/workbench/services/editor/common/editorService';
-import { Dto } from 'vs/workbench/services/extensions/common/proxyIdentifier';
-import type * as vscode from 'vscode';
-import * as types from './extHostTypes';
-import { IAgentTextEdit } from 'vs/workbench/contrib/aideAgent/common/aideAgentService';
-
-=======
 import { asArray, coalesce, isNonEmptyArray } from '../../../base/common/arrays.js';
 import { VSBuffer, encodeBase64 } from '../../../base/common/buffer.js';
 import { IDataTransferFile, IDataTransferItem, UriList } from '../../../base/common/dataTransfer.js';
@@ -112,8 +54,6 @@
 import { Dto } from '../../services/extensions/common/proxyIdentifier.js';
 import type * as vscode from 'vscode';
 import * as types from './extHostTypes.js';
-import { IAideProbeGoToDefinition, IAideProbeInitialSymbols, IAideProbeBreakdownContent, IAideProbeTextEdit, IAideProbeIterationFinished, IAideProbeOpenFile, IAideReferenceFound, IAideRelevantReference, IAideFollowups, IAideProbeRepoMapGeneration, IAideProbeLongContextSearch, IAideProbeRequestModel, IAideProbeSessionAction, IAideProbeUserAction } from '../../contrib/aideProbe/common/aideProbe.js';
->>>>>>> 75dd68c5
 
 export namespace Command {
 
@@ -2939,538 +2879,7 @@
 }
 ///////////////////////////// END CHAT /////////////////////////////
 
-<<<<<<< HEAD
-export namespace AideChatResponseMarkdownWithVulnerabilitiesPart {
-	export function from(part: vscode.ChatResponseMarkdownWithVulnerabilitiesPart): Dto<IAideChatAgentMarkdownContentWithVulnerability> {
-		return {
-			kind: 'markdownVuln',
-			content: MarkdownString.from(part.value),
-			vulnerabilities: part.vulnerabilities,
-		};
-	}
-	export function to(part: Dto<IAideChatAgentMarkdownContentWithVulnerability>): vscode.ChatResponseMarkdownWithVulnerabilitiesPart {
-		return new types.AideChatResponseMarkdownWithVulnerabilitiesPart(MarkdownString.to(part.content), part.vulnerabilities);
-	}
-}
-
-export namespace AideChatResponseDetectedParticipantPart {
-	export function from(part: vscode.ChatResponseDetectedParticipantPart): Dto<IAideChatAgentDetection> {
-		return {
-			kind: 'agentDetection',
-			agentId: part.participant,
-			command: part.command,
-		};
-	}
-	export function to(part: Dto<IAideChatAgentDetection>): vscode.ChatResponseDetectedParticipantPart {
-		return new types.AideChatResponseDetectedParticipantPart(part.agentId, part.command);
-	}
-}
-
-export namespace AideChatResponseConfirmationPart {
-	export function from(part: vscode.ChatResponseConfirmationPart): Dto<IAideChatConfirmation> {
-		return {
-			kind: 'confirmation',
-			title: part.title,
-			message: part.message,
-			data: part.data
-		};
-	}
-}
-
-export namespace AideChatResponseFilesPart {
-	export function from(part: vscode.ChatResponseFileTreePart): IChatTreeData {
-		const { value, baseUri } = part;
-		function convert(items: vscode.ChatResponseFileTree[], baseUri: URI): extHostProtocol.IChatResponseProgressFileTreeData[] {
-			return items.map(item => {
-				const myUri = URI.joinPath(baseUri, item.name);
-				return {
-					label: item.name,
-					uri: myUri,
-					children: item.children && convert(item.children, myUri)
-				};
-			});
-		}
-		return {
-			kind: 'treeData',
-			treeData: {
-				label: basename(baseUri),
-				uri: baseUri,
-				children: convert(value, baseUri)
-			}
-		};
-	}
-	export function to(part: Dto<IChatTreeData>): vscode.ChatResponseFileTreePart {
-		const treeData = revive<extHostProtocol.IChatResponseProgressFileTreeData>(part.treeData);
-		function convert(items: extHostProtocol.IChatResponseProgressFileTreeData[]): vscode.ChatResponseFileTree[] {
-			return items.map(item => {
-				return {
-					name: item.label,
-					children: item.children && convert(item.children)
-				};
-			});
-		}
-
-		const baseUri = treeData.uri;
-		const items = treeData.children ? convert(treeData.children) : [];
-		return new types.AideChatResponseFileTreePart(items, baseUri);
-	}
-}
-
-export namespace AideChatResponseAnchorPart {
-	export function from(part: vscode.ChatResponseAnchorPart): Dto<IChatContentInlineReference> {
-		// Work around type-narrowing confusion between vscode.Uri and URI
-		const isUri = (thing: unknown): thing is vscode.Uri => URI.isUri(thing);
-
-		return {
-			kind: 'inlineReference',
-			name: part.title,
-			inlineReference: isUri(part.value) ? part.value : Location.from(part.value)
-		};
-	}
-
-	export function to(part: Dto<IChatContentInlineReference>): vscode.ChatResponseAnchorPart {
-		const value = revive<IChatContentInlineReference>(part);
-		return new types.ChatResponseAnchorPart(
-			URI.isUri(value.inlineReference) ? value.inlineReference : Location.to(value.inlineReference),
-			part.name
-		);
-	}
-}
-
-export namespace AideChatResponseProgressPart {
-	export function from(part: vscode.ChatResponseProgressPart): Dto<IAideChatProgressMessage> {
-		return {
-			kind: 'progressMessage',
-			content: MarkdownString.from(part.value)
-		};
-	}
-	export function to(part: Dto<IAideChatProgressMessage>): vscode.ChatResponseProgressPart {
-		return new types.AideChatResponseProgressPart(part.content.value);
-	}
-}
-
-export namespace AideChatResponseWarningPart {
-	export function from(part: vscode.ChatResponseWarningPart): Dto<IAideChatWarningMessage> {
-		return {
-			kind: 'warning',
-			content: MarkdownString.from(part.value)
-		};
-	}
-	export function to(part: Dto<IAideChatWarningMessage>): vscode.ChatResponseWarningPart {
-		return new types.ChatResponseWarningPart(part.content.value);
-	}
-}
-
-export namespace AideChatTask {
-	export function from(part: vscode.ChatResponseProgressPart2): IAideChatTaskDto {
-		return {
-			kind: 'progressTask',
-			content: MarkdownString.from(part.value),
-		};
-	}
-}
-
-export namespace AideChatTaskResult {
-	export function from(part: string | void): Dto<IAideChatTaskResult> {
-		return {
-			kind: 'progressTaskResult',
-			content: typeof part === 'string' ? MarkdownString.from(part) : undefined
-		};
-	}
-}
-
-export namespace AideChatResponseCommandButtonPart {
-	export function from(part: vscode.ChatResponseCommandButtonPart, commandsConverter: CommandsConverter, commandDisposables: DisposableStore): Dto<IAideChatCommandButton> {
-		// If the command isn't in the converter, then this session may have been restored, and the command args don't exist anymore
-		const command = commandsConverter.toInternal(part.value, commandDisposables) ?? { command: part.value.command, title: part.value.title };
-		return {
-			kind: 'command',
-			command
-		};
-	}
-	export function to(part: Dto<IAideChatCommandButton>, commandsConverter: CommandsConverter): vscode.ChatResponseCommandButtonPart {
-		// If the command isn't in the converter, then this session may have been restored, and the command args don't exist anymore
-		return new types.AideChatResponseCommandButtonPart(commandsConverter.fromInternal(part.command) ?? { command: part.command.id, title: part.command.title });
-	}
-}
-
-export namespace AideChatResponseTextEditPart {
-	export function from(part: vscode.AideChatResponseTextEdit): Dto<IAideChatTextEdit> {
-		return {
-			kind: 'textEdit',
-			uri: part.uri,
-			edits: part.edits.map(e => TextEdit.from(e))
-		};
-	}
-	export function to(part: Dto<IAideChatTextEdit>): vscode.AideChatResponseTextEdit {
-		return new types.AideChatResponseTextEditPart(URI.revive(part.uri), part.edits.map(e => TextEdit.to(e)));
-	}
-}
-
-export namespace AideChatResponseReferencePart {
-	export function from(part: types.AideChatResponseReferencePart): Dto<IAideChatContentReference> {
-		const iconPath = ThemeIcon.isThemeIcon(part.iconPath) ? part.iconPath
-			: URI.isUri(part.iconPath) ? { light: URI.revive(part.iconPath) }
-				: (part.iconPath && 'light' in part.iconPath && 'dark' in part.iconPath && URI.isUri(part.iconPath.light) && URI.isUri(part.iconPath.dark) ? { light: URI.revive(part.iconPath.light), dark: URI.revive(part.iconPath.dark) }
-					: undefined);
-		if ('variableName' in part.value) {
-			return {
-				kind: 'reference',
-				reference: {
-					variableName: part.value.variableName,
-					value: URI.isUri(part.value.value) || !part.value.value ?
-						part.value.value :
-						Location.from(part.value.value as vscode.Location)
-				},
-				iconPath
-			};
-		}
-
-		return {
-			kind: 'reference',
-			reference: URI.isUri(part.value) ?
-				part.value :
-				Location.from(<vscode.Location>part.value),
-			iconPath
-		};
-	}
-	export function to(part: Dto<IAideChatContentReference>): vscode.ChatResponseReferencePart {
-		const value = revive<IAideChatContentReference>(part);
-
-		const mapValue = (value: URI | languages.Location): vscode.Uri | vscode.Location => URI.isUri(value) ?
-			value :
-			Location.to(value);
-
-		return new types.AideChatResponseReferencePart(
-			'variableName' in value.reference ? {
-				variableName: value.reference.variableName,
-				value: value.reference.value && mapValue(value.reference.value)
-			} :
-				mapValue(value.reference)
-		) as vscode.ChatResponseReferencePart; // 'value' is extended with variableName
-	}
-}
-
-export namespace AideChatResponsePart {
-
-	export function from(part: vscode.ChatResponsePart | vscode.ChatResponseTextEditPart | vscode.ChatResponseMarkdownWithVulnerabilitiesPart | vscode.ChatResponseDetectedParticipantPart | vscode.ChatResponseWarningPart | vscode.ChatResponseConfirmationPart | vscode.ChatResponseWarningPart, commandsConverter: CommandsConverter, commandDisposables: DisposableStore): extHostProtocol.IChatProgressDto {
-		if (part instanceof types.AideChatResponseMarkdownPart) {
-			return AideChatResponseMarkdownPart.from(part);
-		} else if (part instanceof types.AideChatResponseAnchorPart) {
-			return AideChatResponseAnchorPart.from(part);
-		} else if (part instanceof types.AideChatResponseReferencePart) {
-			return AideChatResponseReferencePart.from(part);
-		} else if (part instanceof types.AideChatResponseProgressPart) {
-			return AideChatResponseProgressPart.from(part);
-		} else if (part instanceof types.AideChatResponseFileTreePart) {
-			return AideChatResponseFilesPart.from(part);
-		} else if (part instanceof types.AideChatResponseCommandButtonPart) {
-			return AideChatResponseCommandButtonPart.from(part, commandsConverter, commandDisposables);
-		} else if (part instanceof types.AideChatResponseTextEditPart) {
-			return AideChatResponseTextEditPart.from(part);
-		} else if (part instanceof types.AideChatResponseMarkdownWithVulnerabilitiesPart) {
-			return AideChatResponseMarkdownWithVulnerabilitiesPart.from(part);
-		} else if (part instanceof types.AideChatResponseDetectedParticipantPart) {
-			return AideChatResponseDetectedParticipantPart.from(part);
-		} else if (part instanceof types.AideChatResponseWarningPart) {
-			return AideChatResponseWarningPart.from(part);
-		}
-
-		return {
-			kind: 'markdownContent',
-			content: MarkdownString.from('')
-		};
-	}
-
-	export function to(part: extHostProtocol.IChatProgressDto, commandsConverter: CommandsConverter): vscode.ChatResponsePart | undefined {
-		switch (part.kind) {
-			case 'reference': return ChatResponseReferencePart.to(part);
-			case 'markdownContent':
-			case 'inlineReference':
-			case 'progressMessage':
-			case 'treeData':
-			case 'command':
-				return toContent(part, commandsConverter);
-		}
-		return undefined;
-	}
-
-	export function toContent(part: extHostProtocol.IChatContentProgressDto, commandsConverter: CommandsConverter): vscode.ChatResponseMarkdownPart | vscode.ChatResponseFileTreePart | vscode.ChatResponseAnchorPart | vscode.ChatResponseCommandButtonPart | undefined {
-		switch (part.kind) {
-			case 'markdownContent': return ChatResponseMarkdownPart.to(part);
-			case 'inlineReference': return ChatResponseAnchorPart.to(part);
-			case 'progressMessage': return undefined;
-			case 'treeData': return ChatResponseFilesPart.to(part);
-			case 'command': return ChatResponseCommandButtonPart.to(part, commandsConverter);
-		}
-
-		return undefined;
-	}
-}
-
-export namespace AideChatAgentRequest {
-	export function to(request: IAideChatAgentRequest): vscode.AideChatRequest {
-		return {
-			threadId: request.sessionId,
-			prompt: request.message,
-			command: request.command,
-			attempt: request.attempt ?? 0,
-			enableCommandDetection: request.enableCommandDetection ?? true,
-			references: request.variables.variables.map(ChatAgentValueReference.to),
-			location: AideChatLocation.to(request.location),
-			acceptedConfirmationData: request.acceptedConfirmationData,
-			rejectedConfirmationData: request.rejectedConfirmationData
-		};
-	}
-}
-
-export namespace AideChatLocation {
-	export function to(loc: AideChatAgentLocation): types.AideChatLocation {
-		switch (loc) {
-			case AideChatAgentLocation.Notebook: return types.AideChatLocation.Notebook;
-			case AideChatAgentLocation.Terminal: return types.AideChatLocation.Terminal;
-			case AideChatAgentLocation.Panel: return types.AideChatLocation.Panel;
-			case AideChatAgentLocation.Editor: return types.AideChatLocation.Editor;
-		}
-	}
-
-	export function from(loc: types.AideChatLocation): AideChatAgentLocation {
-		switch (loc) {
-			case types.AideChatLocation.Notebook: return AideChatAgentLocation.Notebook;
-			case types.AideChatLocation.Terminal: return AideChatAgentLocation.Terminal;
-			case types.AideChatLocation.Panel: return AideChatAgentLocation.Panel;
-			case types.AideChatLocation.Editor: return AideChatAgentLocation.Editor;
-		}
-	}
-}
-
-export namespace AideChatAgentValueReference {
-	export function to(variable: IAideChatRequestVariableEntry): vscode.ChatPromptReference {
-		const value = variable.value;
-		if (!value) {
-			throw new Error('Invalid value reference');
-		}
-
-		return {
-			id: variable.id,
-			name: variable.name,
-			range: variable.range && [variable.range.start, variable.range.endExclusive],
-			value: isUriComponents(value) ? URI.revive(value) :
-				value && typeof value === 'object' && 'uri' in value && 'range' in value && isUriComponents(value.uri) ?
-					Location.to(revive(value)) : value,
-			modelDescription: variable.modelDescription
-		};
-	}
-}
-
-export namespace AideChatAgentCompletionItem {
-	export function from(item: vscode.ChatCompletionItem, commandsConverter: CommandsConverter, disposables: DisposableStore): extHostProtocol.IChatAgentCompletionItem {
-		return {
-			id: item.id,
-			label: item.label,
-			fullName: item.fullName,
-			icon: item.icon?.id,
-			value: item.values[0].value,
-			insertText: item.insertText,
-			detail: item.detail,
-			documentation: item.documentation,
-			command: commandsConverter.toInternal(item.command, disposables),
-		};
-	}
-}
-
-export namespace AideChatAgentResult {
-	export function to(result: IAideChatAgentResult): vscode.ChatResult {
-		return {
-			errorDetails: result.errorDetails,
-			metadata: result.metadata,
-		};
-	}
-}
-
-export namespace AideChatAgentUserActionEvent {
-	export function to(result: IAideChatAgentResult, event: IAideChatUserActionEvent, commandsConverter: CommandsConverter): vscode.ChatUserActionEvent | undefined {
-		if (event.action.kind === 'vote') {
-			// Is the "feedback" type
-			return;
-		}
-
-		const ehResult = AideChatAgentResult.to(result);
-		if (event.action.kind === 'command') {
-			const command = event.action.commandButton.command;
-			const commandButton = {
-				command: commandsConverter.fromInternal(command) ?? { command: command.id, title: command.title },
-			};
-			const commandAction: vscode.ChatCommandAction = { kind: 'command', commandButton };
-			return { action: commandAction, result: ehResult };
-		} else if (event.action.kind === 'followUp') {
-			const followupAction: vscode.ChatFollowupAction = { kind: 'followUp', followup: ChatFollowup.to(event.action.followup) };
-			return { action: followupAction, result: ehResult };
-		} else if (event.action.kind === 'inlineChat') {
-			return { action: { kind: 'editor', accepted: event.action.action === 'accepted' }, result: ehResult };
-		} else {
-			return { action: event.action, result: ehResult };
-		}
-	}
-}
-
-export namespace AideAgentTextEdit {
-	export function from(part: vscode.AideAgentTextEdit): Omit<Dto<IAgentTextEdit>, 'edits'> & { edits: extHostProtocol.IWorkspaceEditDto } {
-		return {
-			kind: 'textEdit',
-			edits: WorkspaceEdit.from(part.edits)
-		};
-=======
 ///////////////////////////// START AIDE /////////////////////////////
-export namespace AideProbeGoToDefinitionPart {
-	export function from(part: vscode.AideProbeGoToDefinition): Dto<IAideProbeGoToDefinition> {
-		return {
-			kind: 'goToDefinition',
-			name: part.name,
-			uri: part.uri,
-			range: Range.from(part.range),
-			thinking: part.thinking,
-		};
-	}
-}
-
-
-export namespace AideProbeInitialSymbolsPart {
-	export function from(part: vscode.AideInitialSearchSymbolInformation[]): Dto<IAideProbeInitialSymbols> {
-		return {
-			kind: 'initialSymbols',
-			symbols: part
-		};
-	}
-}
-
-export namespace AideChatResponseBreakdownPart {
-	export function from(part: vscode.AideChatResponseBreakdown): Dto<IAideProbeBreakdownContent> {
-		return {
-			kind: 'breakdown',
-			reference: { name: part.reference.name, uri: part.reference.uri },
-			query: part.query && MarkdownString.from(part.query),
-			reason: part.reason && MarkdownString.from(part.reason),
-			response: part.response && MarkdownString.from(part.response)
-		};
-	}
-}
-
-export namespace AideProbeResponseTextEditPart {
-	export function from(part: vscode.AideProbeResponseTextEdit): Omit<Dto<IAideProbeTextEdit>, 'edits'> & { edits: extHostProtocol.IWorkspaceEditDto } {
-		return {
-			kind: 'textEdit',
-			edits: WorkspaceEdit.from(part.edits)
-		};
-	}
-}
-
-export namespace AideProbeIterationFinishedPart {
-	export function from(part: vscode.AideProbeIterationFinished): Omit<Dto<IAideProbeIterationFinished>, 'edits'> & { edits: extHostProtocol.IWorkspaceEditDto } {
-		return {
-			kind: 'iterationFinished',
-			edits: WorkspaceEdit.from(part.edits)
-		};
-	}
-}
-
-export namespace AideProbeOpenFilePart {
-	export function from(part: vscode.AideProbeResponseOpenFile): Dto<IAideProbeOpenFile> {
-		return {
-			kind: 'openFile',
-			uri: part.uri
-		};
-	}
-}
-
-export namespace AideReferenceFoundPart {
-	export function from(part: vscode.AideReferenceFound): Dto<IAideReferenceFound> {
-
-		const references: Record<string, number> = {};
-		for (const [fs_path, occurrencies] of Object.entries(part)) {
-			references[fs_path] = occurrencies;
-		}
-
-		return {
-			kind: 'referenceFound',
-			references
-		};
-	}
-}
-
-
-export namespace AideRelevantReferencePart {
-	export function from(part: vscode.AideRelevantReference): Dto<IAideRelevantReference> {
-
-		return {
-			kind: 'relevantReference',
-			reference: part
-		};
-	}
-}
-
-
-export namespace AideFollowupsPart {
-	export function from(part: vscode.AideFollowups): Dto<IAideFollowups> {
-
-		const followups: IAideFollowups['followups'] = {};
-
-		for (const [key, value] of Object.entries(part)) {
-			followups[key] = value.map(v => ({ reference: { name: v.symbolName, uri: v.uri } }));
-		}
-		return {
-			kind: 'followups',
-			followups
-		};
-	}
-}
-
-
-export namespace AideProbeRepoMapGenerationPart {
-	export function from(part: vscode.AideProbeResponseRepoMapGeneration): Dto<IAideProbeRepoMapGeneration> {
-		return {
-			kind: 'repoMapGeneration',
-			finished: part.finished
-		};
-	}
-}
-
-export namespace AideProbeLongContextSearchPart {
-	export function from(part: vscode.AideProbeResponseLongContextSearch): Dto<IAideProbeLongContextSearch> {
-		return {
-			kind: 'longContextSearch',
-			finished: part.finished
-		};
-	}
-}
-
-export namespace AideProbeRequestModel {
-	export function to(request: IAideProbeRequestModel): vscode.ProbeRequest {
-		return {
-			requestId: request.sessionId,
-			query: request.message,
-			references: [],
-			scope: request.scope,
-		};
-	}
-}
-
-export namespace AideProbeSessionAction {
-	export function to(userAction: IAideProbeSessionAction): vscode.AideProbeSessionAction {
-		return {
-			sessionId: userAction.sessionId,
-			action: userAction.action,
-		};
-	}
-}
-
-
-export namespace AideProbeUserAction {
-	export function to(userAction: IAideProbeUserAction): vscode.AideProbeUserAction {
-		return userAction;
->>>>>>> 75dd68c5
-	}
-}
 ///////////////////////////// END AIDE /////////////////////////////
 
 export namespace TerminalQuickFix {
