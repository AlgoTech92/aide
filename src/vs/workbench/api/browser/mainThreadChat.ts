/*---------------------------------------------------------------------------------------------
 *  Copyright (c) Microsoft Corporation. All rights reserved.
 *  Licensed under the MIT License. See License.txt in the project root for license information.
 *--------------------------------------------------------------------------------------------*/

import { Emitter } from 'vs/base/common/event';
import { Disposable, DisposableMap } from 'vs/base/common/lifecycle';
import { URI, UriComponents } from 'vs/base/common/uri';
import { ExtHostChatShape, ExtHostContext, MainContext, MainThreadChatShape } from 'vs/workbench/api/common/extHost.protocol';
import { IChatWidgetService } from 'vs/workbench/contrib/chat/browser/chat';
import { IChatContributionService } from 'vs/workbench/contrib/chat/common/chatContributionService';
import { IChatDynamicRequest, IChatService } from 'vs/workbench/contrib/chat/common/chatService';
import { IExtHostContext, extHostNamedCustomer } from 'vs/workbench/services/extensions/common/extHostCustomers';

@extHostNamedCustomer(MainContext.MainThreadChat)
export class MainThreadChat extends Disposable implements MainThreadChatShape {

	private readonly _providerRegistrations = this._register(new DisposableMap<number>());
	private readonly _stateEmitters = new Map<number, Emitter<any>>();

	private readonly _proxy: ExtHostChatShape;

	constructor(
		extHostContext: IExtHostContext,
		@IChatService private readonly _chatService: IChatService,
		@IChatWidgetService private readonly _chatWidgetService: IChatWidgetService,
		@IChatContributionService private readonly chatContribService: IChatContributionService,
	) {
		super();
		this._proxy = extHostContext.getProxy(ExtHostContext.ExtHostChat);

		this._register(this._chatService.onDidPerformUserAction(e => {
			if (!e.agentId) {
				this._proxy.$onDidPerformUserAction(e);
			}
		}));
	}

	$transferChatSession(sessionId: number, toWorkspace: UriComponents): void {
		const sessionIdStr = this._chatService.getSessionId(sessionId);
		if (!sessionIdStr) {
			throw new Error(`Failed to transfer session. Unknown session provider ID: ${sessionId}`);
		}

		const widget = this._chatWidgetService.getWidgetBySessionId(sessionIdStr);
		const inputValue = widget?.inputEditor.getValue() ?? '';
		this._chatService.transferChatSession({ sessionId: sessionIdStr, inputValue: inputValue }, URI.revive(toWorkspace));
	}

	async $registerChatProvider(handle: number, id: string): Promise<void> {
		const registration = this.chatContribService.registeredProviders.find(staticProvider => staticProvider.id === id);
		if (!registration) {
			throw new Error(`Provider ${id} must be declared in the package.json.`);
		}

		const unreg = this._chatService.registerProvider({
			id,
			displayName: registration.label,
			prepareSession: async (token) => {
				const session = await this._proxy.$prepareChat(handle, token);
				if (!session) {
					return undefined;
				}

				const responderAvatarIconUri = session.responderAvatarIconUri &&
					URI.revive(session.responderAvatarIconUri);

				const emitter = new Emitter<any>();
				this._stateEmitters.set(session.id, emitter);
				return {
					id: session.id,
					requesterUsername: session.requesterUsername,
					requesterAvatarIconUri: URI.revive(session.requesterAvatarIconUri),
					responderUsername: session.responderUsername,
					responderAvatarIconUri,
					inputPlaceholder: session.inputPlaceholder,
					dispose: () => {
						emitter.dispose();
						this._stateEmitters.delete(session.id);
						this._proxy.$releaseSession(session.id);
					}
				};
			},
<<<<<<< HEAD
			provideReply: async (request, progress, token) => {
				const id = `${handle}_${request.session.id}`;
				this._activeRequestProgressCallbacks.set(id, progress);
				try {
					const requestDto: IChatRequestDto = {
						message: request.message,
						variables: request.variables,
					};
					const dto = await this._proxy.$provideReply(handle, request.session.id, requestDto, token);
					return <IChatResponse>{
						session: request.session,
						...dto
					};
				} finally {
					this._activeRequestProgressCallbacks.delete(id);
				}
			},
=======
>>>>>>> b1cddfaf
			provideWelcomeMessage: (token) => {
				return this._proxy.$provideWelcomeMessage(handle, token);
			},
			provideSampleQuestions: (token) => {
				return this._proxy.$provideSampleQuestions(handle, token);
			},
		});

		this._providerRegistrations.set(handle, unreg);
	}

	async $acceptChatState(sessionId: number, state: any): Promise<void> {
		this._stateEmitters.get(sessionId)?.fire(state);
	}

	async $sendRequestToProvider(providerId: string, message: IChatDynamicRequest): Promise<void> {
		const widget = await this._chatWidgetService.revealViewForProvider(providerId);
		if (widget && widget.viewModel) {
			this._chatService.sendRequestToProvider(widget.viewModel.sessionId, message);
		}
	}

	async $unregisterChatProvider(handle: number): Promise<void> {
		this._providerRegistrations.deleteAndDispose(handle);
	}
}<|MERGE_RESOLUTION|>--- conflicted
+++ resolved
@@ -81,26 +81,6 @@
 					}
 				};
 			},
-<<<<<<< HEAD
-			provideReply: async (request, progress, token) => {
-				const id = `${handle}_${request.session.id}`;
-				this._activeRequestProgressCallbacks.set(id, progress);
-				try {
-					const requestDto: IChatRequestDto = {
-						message: request.message,
-						variables: request.variables,
-					};
-					const dto = await this._proxy.$provideReply(handle, request.session.id, requestDto, token);
-					return <IChatResponse>{
-						session: request.session,
-						...dto
-					};
-				} finally {
-					this._activeRequestProgressCallbacks.delete(id);
-				}
-			},
-=======
->>>>>>> b1cddfaf
 			provideWelcomeMessage: (token) => {
 				return this._proxy.$provideWelcomeMessage(handle, token);
 			},
