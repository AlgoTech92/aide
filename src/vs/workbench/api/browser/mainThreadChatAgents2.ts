--- conflicted
+++ resolved
@@ -52,11 +52,8 @@
 		@ILanguageFeaturesService private readonly _languageFeaturesService: ILanguageFeaturesService,
 		@IChatWidgetService private readonly _chatWidgetService: IChatWidgetService,
 		@IInstantiationService private readonly _instantiationService: IInstantiationService,
-<<<<<<< HEAD
 		@IUriIdentityService private readonly _uriIdentService: IUriIdentityService,
-=======
 		@IChatContributionService private readonly _chatContributionService: IChatContributionService,
->>>>>>> 936a283c
 	) {
 		super();
 		this._proxy = extHostContext.getProxy(ExtHostContext.ExtHostChatAgents2);
@@ -84,16 +81,6 @@
 		this._agents.deleteAndDispose(handle);
 	}
 
-<<<<<<< HEAD
-	$registerAgent(handle: number, extension: ExtensionIdentifier, name: string, metadata: IExtensionChatAgentMetadata): void {
-		let lastSlashCommands: IChatAgentCommand[] | undefined;
-		const chatSessionProvider = this._chatService.getProviderInfos().find(p => p.extensionId === extension.value);
-		const d = this._chatAgentService.registerAgent({
-			id: name,
-			providerId: chatSessionProvider?.id,
-			extensionId: extension,
-			metadata: revive(metadata),
-=======
 	$registerAgent(handle: number, extension: ExtensionIdentifier, name: string, metadata: IExtensionChatAgentMetadata, allowDynamic: boolean): void {
 		const staticAgentRegistration = this._chatContributionService.registeredParticipants.find(p => p.extensionId.value === extension.value && p.name === name);
 		if (!staticAgentRegistration && !allowDynamic) {
@@ -101,7 +88,6 @@
 		}
 
 		const impl: IChatAgentImplementation = {
->>>>>>> 936a283c
 			invoke: async (request, progress, history, token) => {
 				this._pendingProgress.set(request.requestId, progress);
 				try {
