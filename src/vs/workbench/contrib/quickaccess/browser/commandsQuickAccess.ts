--- conflicted
+++ resolved
@@ -173,17 +173,6 @@
 			});
 		}
 
-<<<<<<< HEAD
-		const defaultAgents = this.chatAgentService.getDefaultAgents();
-		if (defaultAgents) {
-			for (const defaultAgent of defaultAgents) {
-				additionalPicks.push({
-					label: localize('askXInChat', "Ask {0}: {1}", defaultAgent.metadata.fullName, filter),
-					commandId: this.configuration.experimental.askChatLocation === 'quickChat' ? ASK_QUICK_QUESTION_ACTION_ID : CHAT_OPEN_ACTION_ID,
-					args: [filter]
-				});
-			}
-=======
 		const defaultAgent = this.chatAgentService.getDefaultAgent(ChatAgentLocation.Panel);
 		if (defaultAgent) {
 			additionalPicks.push({
@@ -191,7 +180,6 @@
 				commandId: this.configuration.experimental.askChatLocation === 'quickChat' ? ASK_QUICK_QUESTION_ACTION_ID : CHAT_OPEN_ACTION_ID,
 				args: [filter]
 			});
->>>>>>> bb7bd51f
 		}
 
 		return additionalPicks;
