--- conflicted
+++ resolved
@@ -366,11 +366,7 @@
 		return link;
 	}
 
-<<<<<<< HEAD
-	private async _resolvePath(link: string, uri?: URI): Promise<{ uri: URI, link: string, isDirectory: boolean } | undefined> {
-=======
-	private async _resolvePath(link: string): Promise<{ uri: URI; link: string; isDirectory: boolean } | undefined> {
->>>>>>> 082a500a
+	private async _resolvePath(link: string, uri?: URI): Promise<{ uri: URI; link: string; isDirectory: boolean } | undefined> {
 		if (!this._processManager) {
 			throw new Error('Process manager is required');
 		}
