/*---------------------------------------------------------------------------------------------
 *  Copyright (c) Microsoft Corporation. All rights reserved.
 *  Licensed under the MIT License. See License.txt in the project root for license information.
 *--------------------------------------------------------------------------------------------*/

<<<<<<< HEAD
import 'vs/workbench/contrib/welcomeGettingStarted/common/media/theme_picker';
import 'vs/workbench/contrib/welcomeGettingStarted/common/media/notebookProfile';
import { localize } from 'vs/nls';
import { Codicon } from 'vs/base/common/codicons';
import { ThemeIcon } from 'vs/base/common/themables';
import { registerIcon } from 'vs/platform/theme/common/iconRegistry';
// import { NotebookSetting } from 'vs/workbench/contrib/notebook/common/notebookCommon';
=======
import themePickerContent from './media/theme_picker.js';
import notebookProfileContent from './media/notebookProfile.js';
import { localize } from '../../../../nls.js';
import { Codicon } from '../../../../base/common/codicons.js';
import { ThemeIcon } from '../../../../base/common/themables.js';
import { registerIcon } from '../../../../platform/theme/common/iconRegistry.js';
import { NotebookSetting } from '../../notebook/common/notebookCommon.js';
import { CONTEXT_ACCESSIBILITY_MODE_ENABLED } from '../../../../platform/accessibility/common/accessibility.js';
import { URI } from '../../../../base/common/uri.js';
>>>>>>> d9199ab0

interface IGettingStartedContentProvider {
	(): string;
}

class GettingStartedContentProviderRegistry {

	private readonly providers = new Map<string, IGettingStartedContentProvider>();

	registerProvider(moduleId: string, provider: IGettingStartedContentProvider): void {
		this.providers.set(moduleId, provider);
	}

	getProvider(moduleId: string): IGettingStartedContentProvider | undefined {
		return this.providers.get(moduleId);
	}
}
export const gettingStartedContentRegistry = new GettingStartedContentProviderRegistry();

export async function moduleToContent(resource: URI): Promise<string> {
	if (!resource.query) {
		throw new Error('Getting Started: invalid resource');
	}

	const query = JSON.parse(resource.query);
	if (!query.moduleId) {
		throw new Error('Getting Started: invalid resource');
	}

	const provider = gettingStartedContentRegistry.getProvider(query.moduleId);
	if (!provider) {
		throw new Error(`Getting Started: no provider registered for ${query.moduleId}`);
	}

	return provider();
}

gettingStartedContentRegistry.registerProvider('vs/workbench/contrib/welcomeGettingStarted/common/media/theme_picker', themePickerContent);
gettingStartedContentRegistry.registerProvider('vs/workbench/contrib/welcomeGettingStarted/common/media/notebookProfile', notebookProfileContent);
// Register empty media for accessibility walkthrough
gettingStartedContentRegistry.registerProvider('vs/workbench/contrib/welcomeGettingStarted/common/media/empty', () => '');

const setupIcon = registerIcon('getting-started-setup', Codicon.zap, localize('getting-started-setup-icon', "Icon used for the setup category of welcome page"));
// const beginnerIcon = registerIcon('getting-started-beginner', Codicon.lightbulb, localize('getting-started-beginner-icon', "Icon used for the beginner category of welcome page"));

export type BuiltinGettingStartedStep = {
	id: string;
	title: string;
	description: string;
	completionEvents?: string[];
	when?: string;
	media:
	| { type: 'image'; path: string | { hc: string; hcLight?: string; light: string; dark: string }; altText: string }
	| { type: 'svg'; path: string; altText: string }
	| { type: 'markdown'; path: string };
};

export type BuiltinGettingStartedCategory = {
	id: string;
	title: string;
	description: string;
	isFeatured: boolean;
	isSpecial?: boolean;
	next?: string;
	icon: ThemeIcon;
	when?: string;
	content:
	| { type: 'steps'; steps: BuiltinGettingStartedStep[] };
};

export type BuiltinGettingStartedStartEntry = {
	id: string;
	title: string;
	description: string;
	icon: ThemeIcon;
	when?: string;
	content:
	| { type: 'startEntry'; command: string };
};

type GettingStartedWalkthroughContent = BuiltinGettingStartedCategory[];
type GettingStartedStartEntryContent = BuiltinGettingStartedStartEntry[];

export const startEntries: GettingStartedStartEntryContent = [
	{
		id: 'topLevelShowModelConfiguration',
		title: localize('gettingStarted.topLevelShowModelConfiguration.title', "Open Model Configuration Page"),
		description: localize('gettingStarted.topLevelShowModelConfiguration.description', "Configure your Large Language Models"),
		icon: Codicon.sparkleFilled,
		content: {
			type: 'startEntry',
			command: 'command:welcome.showModelConfiguration',
		}
	},
	{
		id: 'welcome.showNewFileEntries',
		title: localize('gettingStarted.newFile.title', "New File"),
		description: localize('gettingStarted.newFile.description', "Open a new untitled text file, notebook, or custom editor."),
		icon: Codicon.newFile,
		content: {
			type: 'startEntry',
			command: 'command:welcome.showNewFileEntries',
		}
	},
	{
		id: 'topLevelOpenMac',
		title: localize('gettingStarted.openMac.title', "Open"),
		description: localize('gettingStarted.openMac.description', "Open a file or folder to start working"),
		icon: Codicon.folderOpened,
		when: '!isWeb && isMac',
		content: {
			type: 'startEntry',
			command: 'command:workbench.action.files.openFileFolder',
		}
	},
	{
		id: 'topLevelOpenFile',
		title: localize('gettingStarted.openFile.title', "Open File..."),
		description: localize('gettingStarted.openFile.description', "Open a file to start working"),
		icon: Codicon.goToFile,
		when: 'isWeb || !isMac',
		content: {
			type: 'startEntry',
			command: 'command:workbench.action.files.openFile',
		}
	},
	{
		id: 'topLevelOpenFolder',
		title: localize('gettingStarted.openFolder.title', "Open Folder..."),
		description: localize('gettingStarted.openFolder.description', "Open a folder to start working"),
		icon: Codicon.folderOpened,
		when: '!isWeb && !isMac',
		content: {
			type: 'startEntry',
			command: 'command:workbench.action.files.openFolder',
		}
	},
	{
		id: 'topLevelOpenFolderWeb',
		title: localize('gettingStarted.openFolder.title', "Open Folder..."),
		description: localize('gettingStarted.openFolder.description', "Open a folder to start working"),
		icon: Codicon.folderOpened,
		when: '!openFolderWorkspaceSupport && workbenchState == \'workspace\'',
		content: {
			type: 'startEntry',
			command: 'command:workbench.action.files.openFolderViaWorkspace',
		}
	},
	// {
	// 	id: 'topLevelGitClone',
	// 	title: localize('gettingStarted.topLevelGitClone.title', "Clone Git Repository..."),
	// 	description: localize('gettingStarted.topLevelGitClone.description', "Clone a remote repository to a local folder"),
	// 	when: 'config.git.enabled && !git.missing',
	// 	icon: Codicon.sourceControl,
	// 	content: {
	// 		type: 'startEntry',
	// 		command: 'command:git.clone',
	// 	}
	// },
	{
		id: 'topLevelGitOpen',
		title: localize('gettingStarted.topLevelGitOpen.title', "Open Repository..."),
		description: localize('gettingStarted.topLevelGitOpen.description', "Connect to a remote repository or pull request to browse, search, edit, and commit"),
		when: 'workspacePlatform == \'webworker\'',
		icon: Codicon.sourceControl,
		content: {
			type: 'startEntry',
			command: 'command:remoteHub.openRepository',
		}
	},
	{
		id: 'topLevelShowWalkthroughs',
		title: localize('gettingStarted.topLevelShowWalkthroughs.title', "Open a Walkthrough..."),
		description: localize('gettingStarted.topLevelShowWalkthroughs.description', "View a walkthrough on the editor or an extension"),
		icon: Codicon.checklist,
		when: 'allWalkthroughsHidden',
		content: {
			type: 'startEntry',
			command: 'command:welcome.showAllWalkthroughs',
		}
	},
	// {
	// 	id: 'topLevelRemoteOpen',
	// 	title: localize('gettingStarted.topLevelRemoteOpen.title', "Connect to..."),
	// 	description: localize('gettingStarted.topLevelRemoteOpen.description', "Connect to remote development workspaces."),
	// 	when: '!isWeb',
	// 	icon: Codicon.remote,
	// 	content: {
	// 		type: 'startEntry',
	// 		command: 'command:workbench.action.remote.showMenu',
	// 	}
	// },
	{
		id: 'topLevelOpenTunnel',
		title: localize('gettingStarted.topLevelOpenTunnel.title', "Open Tunnel..."),
		description: localize('gettingStarted.topLevelOpenTunnel.description', "Connect to a remote machine through a Tunnel"),
		when: 'isWeb && showRemoteStartEntryInWeb',
		icon: Codicon.remote,
		content: {
			type: 'startEntry',
			command: 'command:workbench.action.remote.showWebStartEntryActions',
		}
	},
];

const Button = (title: string, href: string) => `[${title}](${href})`;

export const walkthroughs: GettingStartedWalkthroughContent = [
	{
		id: 'Setup Aide',
		title: localize('gettingStarted.setupAide.title', "Get Started with Aide"),
		description: localize('gettingStarted.setupAide.description', "Setup Large Language Models and learn the basics"),
		isFeatured: true,
		icon: setupIcon,
		isSpecial: true,
		when: 'true',
		next: 'Setup',
		content: {
			type: 'steps',
			steps: [
				{
					id: 'extensions',
					title: localize('gettingStarted.extensions.title', "Import extensions and settings from VSCode"),
					description: localize('gettingStarted.extensions.description.imported', "Import your extensions and settinsg from VSCode, and jump back to coding.\n{0}", Button(localize('browseRecommended', "Import Extensions and Settings from VSCode"), 'command:webview.preCopySettings')),
					when: 'workspacePlatform != \'webworker\'',
					media: {
						type: 'svg', altText: 'VS Code extension marketplace with featured language extensions', path: 'extensions.svg'
					},
				},
				{
					id: 'pickAFolderTask-WebWeb',
					title: localize('gettingStarted.setup.OpenFolder.title', "Open your code"),
					description: localize('gettingStarted.setup.OpenFolderWeb.description.interpolated', "You're all set to start coding. You can open a local project to get your files into VS Code.\n{0}\n{1}", Button(localize('openFolder', "Open Folder"), 'command:workbench.action.addRootFolder'), Button(localize('openRepository', "Open Repository"), 'command:remoteHub.openRepository')),
					when: 'workspaceFolderCount == 0',
					media: {
						type: 'svg', altText: 'Explorer view showing buttons for opening folder and cloning repository.', path: 'openFolder.svg'
					}
				},
				{
					'id': 'Switch models',
					title: localize('gettingStarted.switchModels.title', "Switch models"),
					description: localize('gettingStarted.switchModels.description', "Switch between different models\n{0}", Button(localize('aiModelSelection', "Switch models"), 'command:workbench.action.openModelSelection')),
					media: {
						type: 'svg', altText: 'Switch between different models', path: 'switchModels.svg'
					},
				}
			],
		}
	},
<<<<<<< HEAD

	// {
	// 	id: 'Setup',
	// 	title: localize('gettingStarted.setup.title', "Get Started with VS Code"),
	// 	description: localize('gettingStarted.setup.description', "Customize your editor, learn the basics, and start coding"),
	// 	isFeatured: true,
	// 	icon: setupIcon,
	// 	when: '!isWeb',
	// 	next: 'Beginner',
	// 	content: {
	// 		type: 'steps',
	// 		steps: [
	// 			{
	// 				id: 'pickColorTheme',
	// 				title: localize('gettingStarted.pickColor.title', "Choose your theme"),
	// 				description: localize('gettingStarted.pickColor.description.interpolated', "The right theme helps you focus on your code, is easy on your eyes, and is simply more fun to use.\n{0}", Button(localize('titleID', "Browse Color Themes"), 'command:workbench.action.selectTheme')),
	// 				completionEvents: [
	// 					'onSettingChanged:workbench.colorTheme',
	// 					'onCommand:workbench.action.selectTheme'
	// 				],
	// 				media: { type: 'markdown', path: 'theme_picker', }
	// 			},
	// 			{
	// 				id: 'extensionsWeb',
	// 				title: localize('gettingStarted.extensions.title', "Code with extensions"),
	// 				description: localize('gettingStarted.extensionsWeb.description.interpolated', "Extensions are VS Code's power-ups. A growing number are becoming available in the web.\n{0}", Button(localize('browsePopular', "Browse Popular Web Extensions"), 'command:workbench.extensions.action.showPopularExtensions')),
	// 				when: 'workspacePlatform == \'webworker\'',
	// 				media: {
	// 					type: 'svg', altText: 'VS Code extension marketplace with featured language extensions', path: 'extensions-web.svg'
	// 				},
	// 			},
	// 			{
	// 				id: 'findLanguageExtensions',
	// 				title: localize('gettingStarted.findLanguageExts.title', "Rich support for all your languages"),
	// 				description: localize('gettingStarted.findLanguageExts.description.interpolated', "Code smarter with syntax highlighting, code completion, linting and debugging. While many languages are built-in, many more can be added as extensions.\n{0}", Button(localize('browseLangExts', "Browse Language Extensions"), 'command:workbench.extensions.action.showLanguageExtensions')),
	// 				when: 'workspacePlatform != \'webworker\'',
	// 				media: {
	// 					type: 'svg', altText: 'Language extensions', path: 'languages.svg'
	// 				},
	// 			},
	// 			{
	// 				id: 'settings',
	// 				title: localize('gettingStarted.settings.title', "Tune your settings"),
	// 				description: localize('gettingStarted.settings.description.interpolated', "Customize every aspect of VS Code and your extensions to your liking. Commonly used settings are listed first to get you started.\n{0}", Button(localize('tweakSettings', "Open Settings"), 'command:toSide:workbench.action.openSettings')),
	// 				media: {
	// 					type: 'svg', altText: 'VS Code Settings', path: 'settings.svg'
	// 				},
	// 			},
	// 			{
	// 				id: 'settingsSync',
	// 				title: localize('gettingStarted.settingsSync.title', "Sync settings across devices"),
	// 				description: localize('gettingStarted.settingsSync.description.interpolated', "Keep your essential customizations backed up and updated across all your devices.\n{0}", Button(localize('enableSync', "Backup and Sync Settings"), 'command:workbench.userDataSync.actions.turnOn')),
	// 				when: 'syncStatus != uninitialized',
	// 				completionEvents: ['onEvent:sync-enabled'],
	// 				media: {
	// 					type: 'svg', altText: 'The "Turn on Sync" entry in the settings gear menu.', path: 'settingsSync.svg'
	// 				},
	// 			},
	// 			{
	// 				id: 'commandPaletteTask',
	// 				title: localize('gettingStarted.commandPalette.title', "Unlock productivity with the Command Palette "),
	// 				description: localize('gettingStarted.commandPalette.description.interpolated', "Run commands without reaching for your mouse to accomplish any task in VS Code.\n{0}", Button(localize('commandPalette', "Open Command Palette"), 'command:workbench.action.showCommands')),
	// 				media: { type: 'svg', altText: 'Command Palette overlay for searching and executing commands.', path: 'commandPalette.svg' },
	// 			},
	// 			{
	// 				id: 'pickAFolderTask-Mac',
	// 				title: localize('gettingStarted.setup.OpenFolder.title', "Open up your code"),
	// 				description: localize('gettingStarted.setup.OpenFolder.description.interpolated', "You're all set to start coding. Open a project folder to get your files into VS Code.\n{0}", Button(localize('pickFolder', "Pick a Folder"), 'command:workbench.action.files.openFileFolder')),
	// 				when: 'isMac && workspaceFolderCount == 0',
	// 				media: {
	// 					type: 'svg', altText: 'Explorer view showing buttons for opening folder and cloning repository.', path: 'openFolder.svg'
	// 				}
	// 			},
	// 			{
	// 				id: 'pickAFolderTask-Other',
	// 				title: localize('gettingStarted.setup.OpenFolder.title', "Open up your code"),
	// 				description: localize('gettingStarted.setup.OpenFolder.description.interpolated', "You're all set to start coding. Open a project folder to get your files into VS Code.\n{0}", Button(localize('pickFolder', "Pick a Folder"), 'command:workbench.action.files.openFolder')),
	// 				when: '!isMac && workspaceFolderCount == 0',
	// 				media: {
	// 					type: 'svg', altText: 'Explorer view showing buttons for opening folder and cloning repository.', path: 'openFolder.svg'
	// 				}
	// 			},
	// 			{
	// 				id: 'quickOpen',
	// 				title: localize('gettingStarted.quickOpen.title', "Quickly navigate between your files"),
	// 				description: localize('gettingStarted.quickOpen.description.interpolated', "Navigate between files in an instant with one keystroke. Tip: Open multiple files by pressing the right arrow key.\n{0}", Button(localize('quickOpen', "Quick Open a File"), 'command:toSide:workbench.action.quickOpen')),
	// 				when: 'workspaceFolderCount != 0',
	// 				media: {
	// 					type: 'svg', altText: 'Go to file in quick search.', path: 'search.svg'
	// 				}
	// 			},
	// 			{
	// 				id: 'videoTutorial',
	// 				title: localize('gettingStarted.videoTutorial.title', "Watch video tutorials"),
	// 				description: localize('gettingStarted.videoTutorial.description.interpolated', "Watch the first in a series of short & practical video tutorials for VS Code's key features.\n{0}", Button(localize('watch', "Watch Tutorial"), 'https://aka.ms/vscode-getting-started-video')),
	// 				media: { type: 'svg', altText: 'VS Code Settings', path: 'learn.svg' },
	// 			}
	// 		]
	// 	}
	// },

	// {
	// 	id: 'SetupWeb',
	// 	title: localize('gettingStarted.setupWeb.title', "Get Started with VS Code for the Web"),
	// 	description: localize('gettingStarted.setupWeb.description', "Customize your editor, learn the basics, and start coding"),
	// 	isFeatured: true,
	// 	icon: setupIcon,
	// 	when: 'isWeb',
	// 	next: 'Beginner',
	// 	content: {
	// 		type: 'steps',
	// 		steps: [
	// 			{
	// 				id: 'pickColorThemeWeb',
	// 				title: localize('gettingStarted.pickColor.title', "Choose your theme"),
	// 				description: localize('gettingStarted.pickColor.description.interpolated', "The right theme helps you focus on your code, is easy on your eyes, and is simply more fun to use.\n{0}", Button(localize('titleID', "Browse Color Themes"), 'command:workbench.action.selectTheme')),
	// 				completionEvents: [
	// 					'onSettingChanged:workbench.colorTheme',
	// 					'onCommand:workbench.action.selectTheme'
	// 				],
	// 				media: { type: 'markdown', path: 'theme_picker', }
	// 			},
	// 			{
	// 				id: 'menuBarWeb',
	// 				title: localize('gettingStarted.menuBar.title', "Just the right amount of UI"),
	// 				description: localize('gettingStarted.menuBar.description.interpolated', "The full menu bar is available in the dropdown menu to make room for your code. Toggle its appearance for faster access. \n{0}", Button(localize('toggleMenuBar', "Toggle Menu Bar"), 'command:workbench.action.toggleMenuBar')),
	// 				when: 'isWeb',
	// 				media: {
	// 					type: 'svg', altText: 'Comparing menu dropdown with the visible menu bar.', path: 'menuBar.svg'
	// 				},
	// 			},
	// 			{
	// 				id: 'extensionsWebWeb',
	// 				title: localize('gettingStarted.extensions.title', "Code with extensions"),
	// 				description: localize('gettingStarted.extensionsWeb.description.interpolated', "Extensions are VS Code's power-ups. A growing number are becoming available in the web.\n{0}", Button(localize('browsePopular', "Browse Popular Web Extensions"), 'command:workbench.extensions.action.showPopularExtensions')),
	// 				when: 'workspacePlatform == \'webworker\'',
	// 				media: {
	// 					type: 'svg', altText: 'VS Code extension marketplace with featured language extensions', path: 'extensions-web.svg'
	// 				},
	// 			},
	// 			{
	// 				id: 'findLanguageExtensionsWeb',
	// 				title: localize('gettingStarted.findLanguageExts.title', "Rich support for all your languages"),
	// 				description: localize('gettingStarted.findLanguageExts.description.interpolated', "Code smarter with syntax highlighting, code completion, linting and debugging. While many languages are built-in, many more can be added as extensions.\n{0}", Button(localize('browseLangExts', "Browse Language Extensions"), 'command:workbench.extensions.action.showLanguageExtensions')),
	// 				when: 'workspacePlatform != \'webworker\'',
	// 				media: {
	// 					type: 'svg', altText: 'Language extensions', path: 'languages.svg'
	// 				},
	// 			},
	// 			{
	// 				id: 'settingsSyncWeb',
	// 				title: localize('gettingStarted.settingsSync.title', "Sync settings across devices"),
	// 				description: localize('gettingStarted.settingsSync.description.interpolated', "Keep your essential customizations backed up and updated across all your devices.\n{0}", Button(localize('enableSync', "Backup and Sync Settings"), 'command:workbench.userDataSync.actions.turnOn')),
	// 				when: 'syncStatus != uninitialized',
	// 				completionEvents: ['onEvent:sync-enabled'],
	// 				media: {
	// 					type: 'svg', altText: 'The "Turn on Sync" entry in the settings gear menu.', path: 'settingsSync.svg'
	// 				},
	// 			},
	// 			{
	// 				id: 'commandPaletteTaskWeb',
	// 				title: localize('gettingStarted.commandPalette.title', "Unlock productivity with the Command Palette "),
	// 				description: localize('gettingStarted.commandPalette.description.interpolated', "Run commands without reaching for your mouse to accomplish any task in VS Code.\n{0}", Button(localize('commandPalette', "Open Command Palette"), 'command:workbench.action.showCommands')),
	// 				media: { type: 'svg', altText: 'Command Palette overlay for searching and executing commands.', path: 'commandPalette.svg' },
	// 			},
	// 			{
	// 				id: 'pickAFolderTask-WebWeb',
	// 				title: localize('gettingStarted.setup.OpenFolder.title', "Open up your code"),
	// 				description: localize('gettingStarted.setup.OpenFolderWeb.description.interpolated', "You're all set to start coding. You can open a local project or a remote repository to get your files into VS Code.\n{0}\n{1}", Button(localize('openFolder', "Open Folder"), 'command:workbench.action.addRootFolder'), Button(localize('openRepository', "Open Repository"), 'command:remoteHub.openRepository')),
	// 				when: 'workspaceFolderCount == 0',
	// 				media: {
	// 					type: 'svg', altText: 'Explorer view showing buttons for opening folder and cloning repository.', path: 'openFolder.svg'
	// 				}
	// 			},
	// 			{
	// 				id: 'quickOpenWeb',
	// 				title: localize('gettingStarted.quickOpen.title', "Quickly navigate between your files"),
	// 				description: localize('gettingStarted.quickOpen.description.interpolated', "Navigate between files in an instant with one keystroke. Tip: Open multiple files by pressing the right arrow key.\n{0}", Button(localize('quickOpen', "Quick Open a File"), 'command:toSide:workbench.action.quickOpen')),
	// 				when: 'workspaceFolderCount != 0',
	// 				media: {
	// 					type: 'svg', altText: 'Go to file in quick search.', path: 'search.svg'
	// 				}
	// 			}
	// 		]
	// 	}
	// },

	// {
	// 	id: 'Beginner',
	// 	isFeatured: false,
	// 	title: localize('gettingStarted.beginner.title', "Learn the Fundamentals"),
	// 	icon: beginnerIcon,
	// 	description: localize('gettingStarted.beginner.description', "Get an overview of the most essential features"),
	// 	content: {
	// 		type: 'steps',
	// 		steps: [
	// 			{
	// 				id: 'extensions',
	// 				title: localize('gettingStarted.extensions.title', "Code with extensions"),
	// 				description: localize('gettingStarted.extensions.description.interpolated', "Extensions are VS Code's power-ups. They range from handy productivity hacks, expanding out-of-the-box features, to adding completely new capabilities.\n{0}", Button(localize('importExtensionsAndSettings', "Import Extensions and settings"), 'command:webview.copySettings')),
	// 				when: 'workspacePlatform != \'webworker\'',
	// 				media: {
	// 					type: 'svg', altText: 'VS Code extension marketplace with featured language extensions', path: 'extensions.svg'
	// 				},
	// 			},
	// 			{
	// 				id: 'terminal',
	// 				title: localize('gettingStarted.terminal.title', "Built-in terminal"),
	// 				description: localize('gettingStarted.terminal.description.interpolated', "Quickly run shell commands and monitor build output, right next to your code.\n{0}", Button(localize('showTerminal', "Open Terminal"), 'command:workbench.action.terminal.toggleTerminal')),
	// 				when: 'workspacePlatform != \'webworker\' && remoteName != codespaces && !terminalIsOpen',
	// 				media: {
	// 					type: 'svg', altText: 'Integrated terminal running a few npm commands', path: 'terminal.svg'
	// 				},
	// 			},
	// 			{
	// 				id: 'debugging',
	// 				title: localize('gettingStarted.debug.title', "Watch your code in action"),
	// 				description: localize('gettingStarted.debug.description.interpolated', "Accelerate your edit, build, test, and debug loop by setting up a launch configuration.\n{0}", Button(localize('runProject', "Run your Project"), 'command:workbench.action.debug.selectandstart')),
	// 				when: 'workspacePlatform != \'webworker\' && workspaceFolderCount != 0',
	// 				media: {
	// 					type: 'svg', altText: 'Run and debug view.', path: 'debug.svg',
	// 				},
	// 			},
	// 			{
	// 				id: 'scmClone',
	// 				title: localize('gettingStarted.scm.title', "Track your code with Git"),
	// 				description: localize('gettingStarted.scmClone.description.interpolated', "Set up the built-in version control for your project to track your changes and collaborate with others.\n{0}", Button(localize('cloneRepo', "Clone Repository"), 'command:git.clone')),
	// 				when: 'config.git.enabled && !git.missing && workspaceFolderCount == 0',
	// 				media: {
	// 					type: 'svg', altText: 'Source Control view.', path: 'git.svg',
	// 				},
	// 			},
	// 			{
	// 				id: 'scmSetup',
	// 				title: localize('gettingStarted.scm.title', "Track your code with Git"),
	// 				description: localize('gettingStarted.scmSetup.description.interpolated', "Set up the built-in version control for your project to track your changes and collaborate with others.\n{0}", Button(localize('initRepo', "Initialize Git Repository"), 'command:git.init')),
	// 				when: 'config.git.enabled && !git.missing && workspaceFolderCount != 0 && gitOpenRepositoryCount == 0',
	// 				media: {
	// 					type: 'svg', altText: 'Source Control view.', path: 'git.svg',
	// 				},
	// 			},
	// 			{
	// 				id: 'scm',
	// 				title: localize('gettingStarted.scm.title', "Track your code with Git"),
	// 				description: localize('gettingStarted.scm.description.interpolated', "No more looking up Git commands! Git and GitHub workflows are seamlessly integrated.\n{0}", Button(localize('openSCM', "Open Source Control"), 'command:workbench.view.scm')),
	// 				when: 'config.git.enabled && !git.missing && workspaceFolderCount != 0 && gitOpenRepositoryCount != 0 && activeViewlet != \'workbench.view.scm\'',
	// 				media: {
	// 					type: 'svg', altText: 'Source Control view.', path: 'git.svg',
	// 				},
	// 			},
	// 			{
	// 				id: 'installGit',
	// 				title: localize('gettingStarted.installGit.title', "Install Git"),
	// 				description: localize({ key: 'gettingStarted.installGit.description.interpolated', comment: ['The placeholders are command link items should not be translated'] }, "Install Git to track changes in your projects.\n{0}\n{1}Reload window{2} after installation to complete Git setup.", Button(localize('installGit', "Install Git"), 'https://aka.ms/vscode-install-git'), '[', '](command:workbench.action.reloadWindow)'),
	// 				when: 'git.missing',
	// 				media: {
	// 					type: 'svg', altText: 'Install Git.', path: 'git.svg',
	// 				},
	// 				completionEvents: [
	// 					'onContext:git.state == initialized'
	// 				]
	// 			},

	// 			{
	// 				id: 'tasks',
	// 				title: localize('gettingStarted.tasks.title', "Automate your project tasks"),
	// 				when: 'workspaceFolderCount != 0 && workspacePlatform != \'webworker\'',
	// 				description: localize('gettingStarted.tasks.description.interpolated', "Create tasks for your common workflows and enjoy the integrated experience of running scripts and automatically checking results.\n{0}", Button(localize('runTasks', "Run Auto-detected Tasks"), 'command:workbench.action.tasks.runTask')),
	// 				media: {
	// 					type: 'svg', altText: 'Task runner.', path: 'runTask.svg',
	// 				},
	// 			},
	// 			{
	// 				id: 'shortcuts',
	// 				title: localize('gettingStarted.shortcuts.title', "Customize your shortcuts"),
	// 				description: localize('gettingStarted.shortcuts.description.interpolated', "Once you have discovered your favorite commands, create custom keyboard shortcuts for instant access.\n{0}", Button(localize('keyboardShortcuts', "Keyboard Shortcuts"), 'command:toSide:workbench.action.openGlobalKeybindings')),
	// 				media: {
	// 					type: 'svg', altText: 'Interactive shortcuts.', path: 'shortcuts.svg',
	// 				}
	// 			},
	// 			{
	// 				id: 'workspaceTrust',
	// 				title: localize('gettingStarted.workspaceTrust.title', "Safely browse and edit code"),
	// 				description: localize('gettingStarted.workspaceTrust.description.interpolated', "{0} lets you decide whether your project folders should **allow or restrict** automatic code execution __(required for extensions, debugging, etc)__.\nOpening a file/folder will prompt to grant trust. You can always {1} later.", Button(localize('workspaceTrust', "Workspace Trust"), 'https://github.com/microsoft/vscode-docs/blob/workspaceTrust/docs/editor/workspace-trust.md'), Button(localize('enableTrust', "enable trust"), 'command:toSide:workbench.action.manageTrustedDomain')),
	// 				when: 'workspacePlatform != \'webworker\' && !isWorkspaceTrusted && workspaceFolderCount == 0',
	// 				media: {
	// 					type: 'svg', altText: 'Workspace Trust editor in Restricted mode and a primary button for switching to Trusted mode.', path: 'workspaceTrust.svg'
	// 				},
	// 			},
	// 		]
	// 	}
	// },
	// {
	// 	id: 'notebooks',
	// 	title: localize('gettingStarted.notebook.title', "Customize Notebooks"),
	// 	description: '',
	// 	icon: setupIcon,
	// 	isFeatured: false,
	// 	when: `config.${NotebookSetting.openGettingStarted} && userHasOpenedNotebook`,
	// 	content: {
	// 		type: 'steps',
	// 		steps: [
	// 			{
	// 				completionEvents: ['onCommand:notebook.setProfile'],
	// 				id: 'notebookProfile',
	// 				title: localize('gettingStarted.notebookProfile.title', "Select the layout for your notebooks"),
	// 				description: localize('gettingStarted.notebookProfile.description', "Get notebooks to feel just the way you prefer"),
	// 				when: 'userHasOpenedNotebook',
	// 				media: {
	// 					type: 'markdown', path: 'notebookProfile'
	// 				}
	// 			},
	// 		]
	// 	}
	// }
=======
	{
		id: 'SetupAccessibility',
		title: localize('gettingStarted.setupAccessibility.title', "Get Started with Accessibility Features"),
		description: localize('gettingStarted.setupAccessibility.description', "Learn the tools and shortcuts that make VS Code accessible. Note that some actions are not actionable from within the context of the walkthrough."),
		isFeatured: true,
		icon: setupIcon,
		when: CONTEXT_ACCESSIBILITY_MODE_ENABLED.key,
		next: 'Setup',
		content: {
			type: 'steps',
			steps: [
				{
					id: 'accessibilityHelp',
					title: localize('gettingStarted.accessibilityHelp.title', "Use the accessibility help dialog to learn about features"),
					description: localize('gettingStarted.accessibilityHelp.description.interpolated', "The accessibility help dialog provides information about what to expect from a feature and the commands/keybindings to operate them.\n With focus in an editor, terminal, notebook, chat response, comment, or debug console, the relevant dialog can be opened with the Open Accessibility Help command.\n{0}", Button(localize('openAccessibilityHelp', "Open Accessibility Help"), 'command:editor.action.accessibilityHelp')),
					media: {
						type: 'markdown', path: 'empty'
					}
				},
				{
					id: 'accessibleView',
					title: localize('gettingStarted.accessibleView.title', "Screen reader users can inspect content line by line, character by character in the accessible view."),
					description: localize('gettingStarted.accessibleView.description.interpolated', "The accessible view is available for the terminal, hovers, notifications, comments, notebook output, chat responses, inline completions, and debug console output.\n With focus in any of those features, it can be opened with the Open Accessible View command.\n{0}", Button(localize('openAccessibleView', "Open Accessible View"), 'command:editor.action.accessibleView')),
					media: {
						type: 'markdown', path: 'empty'
					}
				},
				{
					id: 'verbositySettings',
					title: localize('gettingStarted.verbositySettings.title', "Control the verbosity of aria labels"),
					description: localize('gettingStarted.verbositySettings.description.interpolated', "Screen reader verbosity settings exist for features around the workbench so that once a user is familiar with a feature, they can avoid hearing hints about how to operate it. For example, features for which an accessibility help dialog exists will indicate how to open the dialog until the verbosity setting for that feature has been disabled.\n These and other accessibility settings can be configured by running the Open Accessibility Settings command.\n{0}", Button(localize('openVerbositySettings', "Open Accessibility Settings"), 'command:workbench.action.openAccessibilitySettings')),
					media: {
						type: 'markdown', path: 'empty'
					}
				},
				{
					id: 'accessibilitySignals',
					title: localize('gettingStarted.accessibilitySignals.title', "Fine tune which accessibility signals you want to receive via audio or a braille device"),
					description: localize('gettingStarted.accessibilitySignals.description.interpolated', "Accessibility sounds and announcements are played around the workbench for different events.\n These can be discovered and configured using the List Signal Sounds and List Signal Announcements commands.\n{0}\n{1}", Button(localize('listSignalSounds', "List Signal Sounds"), 'command:signals.sounds.help'), Button(localize('listSignalAnnouncements', "List Signal Announcements"), 'command:signals.announcements.help')),
					media: {
						type: 'markdown', path: 'empty'
					}
				},
				{
					id: 'hover',
					title: localize('gettingStarted.hover.title', "Access the hover in the editor to get more information on a variable or symbol"),
					description: localize('gettingStarted.hover.description.interpolated', "While focus is in the editor on a variable or symbol, a hover can be can be focused with the Show or Open Hover command.\n{0}", Button(localize('showOrFocusHover', "Show or Focus Hover"), 'command:editor.action.showHover')),
					media: {
						type: 'markdown', path: 'empty'
					}
				},
				{
					id: 'goToSymbol',
					title: localize('gettingStarted.goToSymbol.title', "Navigate to symbols in a file"),
					description: localize('gettingStarted.goToSymbol.description.interpolated', "The Go to Symbol command is useful for navigating between important landmarks in a document.\n{0}", Button(localize('openGoToSymbol', "Go to Symbol"), 'command:editor.action.goToSymbol')),
					media: {
						type: 'markdown', path: 'empty'
					}
				},
				{
					id: 'codeFolding',
					title: localize('gettingStarted.codeFolding.title', "Use code folding to collapse blocks of code and focus on the code you're interested in."),
					description: localize('gettingStarted.codeFolding.description.interpolated', "Fold or unfold a code section with the Toggle Fold command.\n{0}\n Fold or unfold recursively with the Toggle Fold Recursively Command\n{1}\n", Button(localize('toggleFold', "Toggle Fold"), 'command:editor.toggleFold'), Button(localize('toggleFoldRecursively', "Toggle Fold Recursively"), 'editor.toggleFoldRecursively')),
					media: {
						type: 'markdown', path: 'empty'
					}
				},
				{
					id: 'intellisense',
					title: localize('gettingStarted.intellisense.title', "Use Intellisense to improve coding efficiency"),
					description: localize('gettingStarted.intellisense.description.interpolated', "Intellisense suggestions can be opened with the Trigger Intellisense command.\n{0}\n Inline intellisense suggestions can be triggered with Trigger Inline Suggestion\n{1}\n Useful settings include editor.inlineCompletionsAccessibilityVerbose and editor.screenReaderAnnounceInlineSuggestion.", Button(localize('triggerIntellisense', "Trigger Intellisense"), 'command:editor.action.triggerSuggest'), Button(localize('triggerInlineSuggestion', 'Trigger Inline Suggestion'), 'command:editor.action.inlineSuggest.trigger')),
					media: {
						type: 'markdown', path: 'empty'
					}
				},
				{
					id: 'accessibilitySettings',
					title: localize('gettingStarted.accessibilitySettings.title', "Configure accessibility settings"),
					description: localize('gettingStarted.accessibilitySettings.description.interpolated', "Accessibility settings can be configured by running the Open Accessibility Settings command.\n{0}", Button(localize('openAccessibilitySettings', "Open Accessibility Settings"), 'command:workbench.action.openAccessibilitySettings')),
					media: { type: 'markdown', path: 'empty' }
				}
			]
		}
	},
	{
		id: 'Beginner',
		isFeatured: false,
		title: localize('gettingStarted.beginner.title', "Learn the Fundamentals"),
		icon: beginnerIcon,
		description: localize('gettingStarted.beginner.description', "Get an overview of the most essential features"),
		content: {
			type: 'steps',
			steps: [
				{
					id: 'extensions',
					title: localize('gettingStarted.extensions.title', "Code with extensions"),
					description: localize('gettingStarted.extensions.description.interpolated', "Extensions are VS Code's power-ups. They range from handy productivity hacks, expanding out-of-the-box features, to adding completely new capabilities.\n{0}", Button(localize('browsePopular', "Browse Popular Extensions"), 'command:workbench.extensions.action.showPopularExtensions')),
					when: 'workspacePlatform != \'webworker\'',
					media: {
						type: 'svg', altText: 'VS Code extension marketplace with featured language extensions', path: 'extensions.svg'
					},
				},
				{
					id: 'terminal',
					title: localize('gettingStarted.terminal.title', "Built-in terminal"),
					description: localize('gettingStarted.terminal.description.interpolated', "Quickly run shell commands and monitor build output, right next to your code.\n{0}", Button(localize('showTerminal', "Open Terminal"), 'command:workbench.action.terminal.toggleTerminal')),
					when: 'workspacePlatform != \'webworker\' && remoteName != codespaces && !terminalIsOpen',
					media: {
						type: 'svg', altText: 'Integrated terminal running a few npm commands', path: 'terminal.svg'
					},
				},
				{
					id: 'debugging',
					title: localize('gettingStarted.debug.title', "Watch your code in action"),
					description: localize('gettingStarted.debug.description.interpolated', "Accelerate your edit, build, test, and debug loop by setting up a launch configuration.\n{0}", Button(localize('runProject', "Run your Project"), 'command:workbench.action.debug.selectandstart')),
					when: 'workspacePlatform != \'webworker\' && workspaceFolderCount != 0',
					media: {
						type: 'svg', altText: 'Run and debug view.', path: 'debug.svg',
					},
				},
				{
					id: 'scmClone',
					title: localize('gettingStarted.scm.title', "Track your code with Git"),
					description: localize('gettingStarted.scmClone.description.interpolated', "Set up the built-in version control for your project to track your changes and collaborate with others.\n{0}", Button(localize('cloneRepo', "Clone Repository"), 'command:git.clone')),
					when: 'config.git.enabled && !git.missing && workspaceFolderCount == 0',
					media: {
						type: 'svg', altText: 'Source Control view.', path: 'git.svg',
					},
				},
				{
					id: 'scmSetup',
					title: localize('gettingStarted.scm.title', "Track your code with Git"),
					description: localize('gettingStarted.scmSetup.description.interpolated', "Set up the built-in version control for your project to track your changes and collaborate with others.\n{0}", Button(localize('initRepo', "Initialize Git Repository"), 'command:git.init')),
					when: 'config.git.enabled && !git.missing && workspaceFolderCount != 0 && gitOpenRepositoryCount == 0',
					media: {
						type: 'svg', altText: 'Source Control view.', path: 'git.svg',
					},
				},
				{
					id: 'scm',
					title: localize('gettingStarted.scm.title', "Track your code with Git"),
					description: localize('gettingStarted.scm.description.interpolated', "No more looking up Git commands! Git and GitHub workflows are seamlessly integrated.\n{0}", Button(localize('openSCM', "Open Source Control"), 'command:workbench.view.scm')),
					when: 'config.git.enabled && !git.missing && workspaceFolderCount != 0 && gitOpenRepositoryCount != 0 && activeViewlet != \'workbench.view.scm\'',
					media: {
						type: 'svg', altText: 'Source Control view.', path: 'git.svg',
					},
				},
				{
					id: 'installGit',
					title: localize('gettingStarted.installGit.title', "Install Git"),
					description: localize({ key: 'gettingStarted.installGit.description.interpolated', comment: ['The placeholders are command link items should not be translated'] }, "Install Git to track changes in your projects.\n{0}\n{1}Reload window{2} after installation to complete Git setup.", Button(localize('installGit', "Install Git"), 'https://aka.ms/vscode-install-git'), '[', '](command:workbench.action.reloadWindow)'),
					when: 'git.missing',
					media: {
						type: 'svg', altText: 'Install Git.', path: 'git.svg',
					},
					completionEvents: [
						'onContext:git.state == initialized'
					]
				},

				{
					id: 'tasks',
					title: localize('gettingStarted.tasks.title', "Automate your project tasks"),
					when: 'workspaceFolderCount != 0 && workspacePlatform != \'webworker\'',
					description: localize('gettingStarted.tasks.description.interpolated', "Create tasks for your common workflows and enjoy the integrated experience of running scripts and automatically checking results.\n{0}", Button(localize('runTasks', "Run Auto-detected Tasks"), 'command:workbench.action.tasks.runTask')),
					media: {
						type: 'svg', altText: 'Task runner.', path: 'runTask.svg',
					},
				},
				{
					id: 'shortcuts',
					title: localize('gettingStarted.shortcuts.title', "Customize your shortcuts"),
					description: localize('gettingStarted.shortcuts.description.interpolated', "Once you have discovered your favorite commands, create custom keyboard shortcuts for instant access.\n{0}", Button(localize('keyboardShortcuts', "Keyboard Shortcuts"), 'command:toSide:workbench.action.openGlobalKeybindings')),
					media: {
						type: 'svg', altText: 'Interactive shortcuts.', path: 'shortcuts.svg',
					}
				},
				{
					id: 'workspaceTrust',
					title: localize('gettingStarted.workspaceTrust.title', "Safely browse and edit code"),
					description: localize('gettingStarted.workspaceTrust.description.interpolated', "{0} lets you decide whether your project folders should **allow or restrict** automatic code execution __(required for extensions, debugging, etc)__.\nOpening a file/folder will prompt to grant trust. You can always {1} later.", Button(localize('workspaceTrust', "Workspace Trust"), 'https://code.visualstudio.com/docs/editor/workspace-trust'), Button(localize('enableTrust', "enable trust"), 'command:toSide:workbench.action.manageTrustedDomain')),
					when: 'workspacePlatform != \'webworker\' && !isWorkspaceTrusted && workspaceFolderCount == 0',
					media: {
						type: 'svg', altText: 'Workspace Trust editor in Restricted mode and a primary button for switching to Trusted mode.', path: 'workspaceTrust.svg'
					},
				},
			]
		}
	},
	{
		id: 'notebooks',
		title: localize('gettingStarted.notebook.title', "Customize Notebooks"),
		description: '',
		icon: setupIcon,
		isFeatured: false,
		when: `config.${NotebookSetting.openGettingStarted} && userHasOpenedNotebook`,
		content: {
			type: 'steps',
			steps: [
				{
					completionEvents: ['onCommand:notebook.setProfile'],
					id: 'notebookProfile',
					title: localize('gettingStarted.notebookProfile.title', "Select the layout for your notebooks"),
					description: localize('gettingStarted.notebookProfile.description', "Get notebooks to feel just the way you prefer"),
					when: 'userHasOpenedNotebook',
					media: {
						type: 'markdown', path: 'notebookProfile'
					}
				},
			]
		}
	}
>>>>>>> d9199ab0
];<|MERGE_RESOLUTION|>--- conflicted
+++ resolved
@@ -3,15 +3,6 @@
  *  Licensed under the MIT License. See License.txt in the project root for license information.
  *--------------------------------------------------------------------------------------------*/
 
-<<<<<<< HEAD
-import 'vs/workbench/contrib/welcomeGettingStarted/common/media/theme_picker';
-import 'vs/workbench/contrib/welcomeGettingStarted/common/media/notebookProfile';
-import { localize } from 'vs/nls';
-import { Codicon } from 'vs/base/common/codicons';
-import { ThemeIcon } from 'vs/base/common/themables';
-import { registerIcon } from 'vs/platform/theme/common/iconRegistry';
-// import { NotebookSetting } from 'vs/workbench/contrib/notebook/common/notebookCommon';
-=======
 import themePickerContent from './media/theme_picker.js';
 import notebookProfileContent from './media/notebookProfile.js';
 import { localize } from '../../../../nls.js';
@@ -21,7 +12,6 @@
 import { NotebookSetting } from '../../notebook/common/notebookCommon.js';
 import { CONTEXT_ACCESSIBILITY_MODE_ENABLED } from '../../../../platform/accessibility/common/accessibility.js';
 import { URI } from '../../../../base/common/uri.js';
->>>>>>> d9199ab0
 
 interface IGettingStartedContentProvider {
 	(): string;
@@ -65,7 +55,7 @@
 gettingStartedContentRegistry.registerProvider('vs/workbench/contrib/welcomeGettingStarted/common/media/empty', () => '');
 
 const setupIcon = registerIcon('getting-started-setup', Codicon.zap, localize('getting-started-setup-icon', "Icon used for the setup category of welcome page"));
-// const beginnerIcon = registerIcon('getting-started-beginner', Codicon.lightbulb, localize('getting-started-beginner-icon', "Icon used for the beginner category of welcome page"));
+const beginnerIcon = registerIcon('getting-started-beginner', Codicon.lightbulb, localize('getting-started-beginner-icon', "Icon used for the beginner category of welcome page"));
 
 export type BuiltinGettingStartedStep = {
 	id: string;
@@ -84,7 +74,6 @@
 	title: string;
 	description: string;
 	isFeatured: boolean;
-	isSpecial?: boolean;
 	next?: string;
 	icon: ThemeIcon;
 	when?: string;
@@ -107,18 +96,8 @@
 
 export const startEntries: GettingStartedStartEntryContent = [
 	{
-		id: 'topLevelShowModelConfiguration',
-		title: localize('gettingStarted.topLevelShowModelConfiguration.title', "Open Model Configuration Page"),
-		description: localize('gettingStarted.topLevelShowModelConfiguration.description', "Configure your Large Language Models"),
-		icon: Codicon.sparkleFilled,
-		content: {
-			type: 'startEntry',
-			command: 'command:welcome.showModelConfiguration',
-		}
-	},
-	{
 		id: 'welcome.showNewFileEntries',
-		title: localize('gettingStarted.newFile.title', "New File"),
+		title: localize('gettingStarted.newFile.title', "New File..."),
 		description: localize('gettingStarted.newFile.description', "Open a new untitled text file, notebook, or custom editor."),
 		icon: Codicon.newFile,
 		content: {
@@ -128,7 +107,7 @@
 	},
 	{
 		id: 'topLevelOpenMac',
-		title: localize('gettingStarted.openMac.title', "Open"),
+		title: localize('gettingStarted.openMac.title', "Open..."),
 		description: localize('gettingStarted.openMac.description', "Open a file or folder to start working"),
 		icon: Codicon.folderOpened,
 		when: '!isWeb && isMac',
@@ -170,17 +149,17 @@
 			command: 'command:workbench.action.files.openFolderViaWorkspace',
 		}
 	},
-	// {
-	// 	id: 'topLevelGitClone',
-	// 	title: localize('gettingStarted.topLevelGitClone.title', "Clone Git Repository..."),
-	// 	description: localize('gettingStarted.topLevelGitClone.description', "Clone a remote repository to a local folder"),
-	// 	when: 'config.git.enabled && !git.missing',
-	// 	icon: Codicon.sourceControl,
-	// 	content: {
-	// 		type: 'startEntry',
-	// 		command: 'command:git.clone',
-	// 	}
-	// },
+	{
+		id: 'topLevelGitClone',
+		title: localize('gettingStarted.topLevelGitClone.title', "Clone Git Repository..."),
+		description: localize('gettingStarted.topLevelGitClone.description', "Clone a remote repository to a local folder"),
+		when: 'config.git.enabled && !git.missing',
+		icon: Codicon.sourceControl,
+		content: {
+			type: 'startEntry',
+			command: 'command:git.clone',
+		}
+	},
 	{
 		id: 'topLevelGitOpen',
 		title: localize('gettingStarted.topLevelGitOpen.title', "Open Repository..."),
@@ -203,17 +182,17 @@
 			command: 'command:welcome.showAllWalkthroughs',
 		}
 	},
-	// {
-	// 	id: 'topLevelRemoteOpen',
-	// 	title: localize('gettingStarted.topLevelRemoteOpen.title', "Connect to..."),
-	// 	description: localize('gettingStarted.topLevelRemoteOpen.description', "Connect to remote development workspaces."),
-	// 	when: '!isWeb',
-	// 	icon: Codicon.remote,
-	// 	content: {
-	// 		type: 'startEntry',
-	// 		command: 'command:workbench.action.remote.showMenu',
-	// 	}
-	// },
+	{
+		id: 'topLevelRemoteOpen',
+		title: localize('gettingStarted.topLevelRemoteOpen.title', "Connect to..."),
+		description: localize('gettingStarted.topLevelRemoteOpen.description', "Connect to remote development workspaces."),
+		when: '!isWeb',
+		icon: Codicon.remote,
+		content: {
+			type: 'startEntry',
+			command: 'command:workbench.action.remote.showMenu',
+		}
+	},
 	{
 		id: 'topLevelOpenTunnel',
 		title: localize('gettingStarted.topLevelOpenTunnel.title', "Open Tunnel..."),
@@ -231,363 +210,190 @@
 
 export const walkthroughs: GettingStartedWalkthroughContent = [
 	{
-		id: 'Setup Aide',
-		title: localize('gettingStarted.setupAide.title', "Get Started with Aide"),
-		description: localize('gettingStarted.setupAide.description', "Setup Large Language Models and learn the basics"),
+		id: 'Setup',
+		title: localize('gettingStarted.setup.title', "Get Started with VS Code"),
+		description: localize('gettingStarted.setup.description', "Customize your editor, learn the basics, and start coding"),
 		isFeatured: true,
 		icon: setupIcon,
-		isSpecial: true,
-		when: 'true',
-		next: 'Setup',
+		when: '!isWeb',
+		next: 'Beginner',
 		content: {
 			type: 'steps',
 			steps: [
 				{
-					id: 'extensions',
-					title: localize('gettingStarted.extensions.title', "Import extensions and settings from VSCode"),
-					description: localize('gettingStarted.extensions.description.imported', "Import your extensions and settinsg from VSCode, and jump back to coding.\n{0}", Button(localize('browseRecommended', "Import Extensions and Settings from VSCode"), 'command:webview.preCopySettings')),
+					id: 'pickColorTheme',
+					title: localize('gettingStarted.pickColor.title', "Choose your theme"),
+					description: localize('gettingStarted.pickColor.description.interpolated', "The right theme helps you focus on your code, is easy on your eyes, and is simply more fun to use.\n{0}", Button(localize('titleID', "Browse Color Themes"), 'command:workbench.action.selectTheme')),
+					completionEvents: [
+						'onSettingChanged:workbench.colorTheme',
+						'onCommand:workbench.action.selectTheme'
+					],
+					media: { type: 'markdown', path: 'theme_picker', }
+				},
+				{
+					id: 'extensionsWeb',
+					title: localize('gettingStarted.extensions.title', "Code with extensions"),
+					description: localize('gettingStarted.extensionsWeb.description.interpolated', "Extensions are VS Code's power-ups. A growing number are becoming available in the web.\n{0}", Button(localize('browsePopularWeb', "Browse Popular Web Extensions"), 'command:workbench.extensions.action.showPopularExtensions')),
+					when: 'workspacePlatform == \'webworker\'',
+					media: {
+						type: 'svg', altText: 'VS Code extension marketplace with featured language extensions', path: 'extensions-web.svg'
+					},
+				},
+				{
+					id: 'findLanguageExtensions',
+					title: localize('gettingStarted.findLanguageExts.title', "Rich support for all your languages"),
+					description: localize('gettingStarted.findLanguageExts.description.interpolated', "Code smarter with syntax highlighting, code completion, linting and debugging. While many languages are built-in, many more can be added as extensions.\n{0}", Button(localize('browseLangExts', "Browse Language Extensions"), 'command:workbench.extensions.action.showLanguageExtensions')),
 					when: 'workspacePlatform != \'webworker\'',
 					media: {
-						type: 'svg', altText: 'VS Code extension marketplace with featured language extensions', path: 'extensions.svg'
-					},
+						type: 'svg', altText: 'Language extensions', path: 'languages.svg'
+					},
+				},
+				{
+					id: 'settings',
+					title: localize('gettingStarted.settings.title', "Tune your settings"),
+					description: localize('gettingStarted.settings.description.interpolated', "Customize every aspect of VS Code and your extensions to your liking. Commonly used settings are listed first to get you started.\n{0}", Button(localize('tweakSettings', "Open Settings"), 'command:toSide:workbench.action.openSettings')),
+					media: {
+						type: 'svg', altText: 'VS Code Settings', path: 'settings.svg'
+					},
+				},
+				{
+					id: 'settingsSync',
+					title: localize('gettingStarted.settingsSync.title', "Sync settings across devices"),
+					description: localize('gettingStarted.settingsSync.description.interpolated', "Keep your essential customizations backed up and updated across all your devices.\n{0}", Button(localize('enableSync', "Backup and Sync Settings"), 'command:workbench.userDataSync.actions.turnOn')),
+					when: 'syncStatus != uninitialized',
+					completionEvents: ['onEvent:sync-enabled'],
+					media: {
+						type: 'svg', altText: 'The "Turn on Sync" entry in the settings gear menu.', path: 'settingsSync.svg'
+					},
+				},
+				{
+					id: 'commandPaletteTask',
+					title: localize('gettingStarted.commandPalette.title', "Unlock productivity with the Command Palette "),
+					description: localize('gettingStarted.commandPalette.description.interpolated', "Run commands without reaching for your mouse to accomplish any task in VS Code.\n{0}", Button(localize('commandPalette', "Open Command Palette"), 'command:workbench.action.showCommands')),
+					media: { type: 'svg', altText: 'Command Palette overlay for searching and executing commands.', path: 'commandPalette.svg' },
+				},
+				{
+					id: 'pickAFolderTask-Mac',
+					title: localize('gettingStarted.setup.OpenFolder.title', "Open up your code"),
+					description: localize('gettingStarted.setup.OpenFolder.description.interpolated', "You're all set to start coding. Open a project folder to get your files into VS Code.\n{0}", Button(localize('pickFolder', "Pick a Folder"), 'command:workbench.action.files.openFileFolder')),
+					when: 'isMac && workspaceFolderCount == 0',
+					media: {
+						type: 'svg', altText: 'Explorer view showing buttons for opening folder and cloning repository.', path: 'openFolder.svg'
+					}
+				},
+				{
+					id: 'pickAFolderTask-Other',
+					title: localize('gettingStarted.setup.OpenFolder.title', "Open up your code"),
+					description: localize('gettingStarted.setup.OpenFolder.description.interpolated', "You're all set to start coding. Open a project folder to get your files into VS Code.\n{0}", Button(localize('pickFolder', "Pick a Folder"), 'command:workbench.action.files.openFolder')),
+					when: '!isMac && workspaceFolderCount == 0',
+					media: {
+						type: 'svg', altText: 'Explorer view showing buttons for opening folder and cloning repository.', path: 'openFolder.svg'
+					}
+				},
+				{
+					id: 'quickOpen',
+					title: localize('gettingStarted.quickOpen.title', "Quickly navigate between your files"),
+					description: localize('gettingStarted.quickOpen.description.interpolated', "Navigate between files in an instant with one keystroke. Tip: Open multiple files by pressing the right arrow key.\n{0}", Button(localize('quickOpen', "Quick Open a File"), 'command:toSide:workbench.action.quickOpen')),
+					when: 'workspaceFolderCount != 0',
+					media: {
+						type: 'svg', altText: 'Go to file in quick search.', path: 'search.svg'
+					}
+				},
+				{
+					id: 'videoTutorial',
+					title: localize('gettingStarted.videoTutorial.title', "Watch video tutorials"),
+					description: localize('gettingStarted.videoTutorial.description.interpolated', "Watch the first in a series of short & practical video tutorials for VS Code's key features.\n{0}", Button(localize('watch', "Watch Tutorial"), 'https://aka.ms/vscode-getting-started-video')),
+					media: { type: 'svg', altText: 'VS Code Settings', path: 'learn.svg' },
+				}
+			]
+		}
+	},
+
+	{
+		id: 'SetupWeb',
+		title: localize('gettingStarted.setupWeb.title', "Get Started with VS Code for the Web"),
+		description: localize('gettingStarted.setupWeb.description', "Customize your editor, learn the basics, and start coding"),
+		isFeatured: true,
+		icon: setupIcon,
+		when: 'isWeb',
+		next: 'Beginner',
+		content: {
+			type: 'steps',
+			steps: [
+				{
+					id: 'pickColorThemeWeb',
+					title: localize('gettingStarted.pickColor.title', "Choose your theme"),
+					description: localize('gettingStarted.pickColor.description.interpolated', "The right theme helps you focus on your code, is easy on your eyes, and is simply more fun to use.\n{0}", Button(localize('titleID', "Browse Color Themes"), 'command:workbench.action.selectTheme')),
+					completionEvents: [
+						'onSettingChanged:workbench.colorTheme',
+						'onCommand:workbench.action.selectTheme'
+					],
+					media: { type: 'markdown', path: 'theme_picker', }
+				},
+				{
+					id: 'menuBarWeb',
+					title: localize('gettingStarted.menuBar.title', "Just the right amount of UI"),
+					description: localize('gettingStarted.menuBar.description.interpolated', "The full menu bar is available in the dropdown menu to make room for your code. Toggle its appearance for faster access. \n{0}", Button(localize('toggleMenuBar', "Toggle Menu Bar"), 'command:workbench.action.toggleMenuBar')),
+					when: 'isWeb',
+					media: {
+						type: 'svg', altText: 'Comparing menu dropdown with the visible menu bar.', path: 'menuBar.svg'
+					},
+				},
+				{
+					id: 'extensionsWebWeb',
+					title: localize('gettingStarted.extensions.title', "Code with extensions"),
+					description: localize('gettingStarted.extensionsWeb.description.interpolated', "Extensions are VS Code's power-ups. A growing number are becoming available in the web.\n{0}", Button(localize('browsePopularWeb', "Browse Popular Web Extensions"), 'command:workbench.extensions.action.showPopularExtensions')),
+					when: 'workspacePlatform == \'webworker\'',
+					media: {
+						type: 'svg', altText: 'VS Code extension marketplace with featured language extensions', path: 'extensions-web.svg'
+					},
+				},
+				{
+					id: 'findLanguageExtensionsWeb',
+					title: localize('gettingStarted.findLanguageExts.title', "Rich support for all your languages"),
+					description: localize('gettingStarted.findLanguageExts.description.interpolated', "Code smarter with syntax highlighting, code completion, linting and debugging. While many languages are built-in, many more can be added as extensions.\n{0}", Button(localize('browseLangExts', "Browse Language Extensions"), 'command:workbench.extensions.action.showLanguageExtensions')),
+					when: 'workspacePlatform != \'webworker\'',
+					media: {
+						type: 'svg', altText: 'Language extensions', path: 'languages.svg'
+					},
+				},
+				{
+					id: 'settingsSyncWeb',
+					title: localize('gettingStarted.settingsSync.title', "Sync settings across devices"),
+					description: localize('gettingStarted.settingsSync.description.interpolated', "Keep your essential customizations backed up and updated across all your devices.\n{0}", Button(localize('enableSync', "Backup and Sync Settings"), 'command:workbench.userDataSync.actions.turnOn')),
+					when: 'syncStatus != uninitialized',
+					completionEvents: ['onEvent:sync-enabled'],
+					media: {
+						type: 'svg', altText: 'The "Turn on Sync" entry in the settings gear menu.', path: 'settingsSync.svg'
+					},
+				},
+				{
+					id: 'commandPaletteTaskWeb',
+					title: localize('gettingStarted.commandPalette.title', "Unlock productivity with the Command Palette "),
+					description: localize('gettingStarted.commandPalette.description.interpolated', "Run commands without reaching for your mouse to accomplish any task in VS Code.\n{0}", Button(localize('commandPalette', "Open Command Palette"), 'command:workbench.action.showCommands')),
+					media: { type: 'svg', altText: 'Command Palette overlay for searching and executing commands.', path: 'commandPalette.svg' },
 				},
 				{
 					id: 'pickAFolderTask-WebWeb',
-					title: localize('gettingStarted.setup.OpenFolder.title', "Open your code"),
-					description: localize('gettingStarted.setup.OpenFolderWeb.description.interpolated', "You're all set to start coding. You can open a local project to get your files into VS Code.\n{0}\n{1}", Button(localize('openFolder', "Open Folder"), 'command:workbench.action.addRootFolder'), Button(localize('openRepository', "Open Repository"), 'command:remoteHub.openRepository')),
+					title: localize('gettingStarted.setup.OpenFolder.title', "Open up your code"),
+					description: localize('gettingStarted.setup.OpenFolderWeb.description.interpolated', "You're all set to start coding. You can open a local project or a remote repository to get your files into VS Code.\n{0}\n{1}", Button(localize('openFolder', "Open Folder"), 'command:workbench.action.addRootFolder'), Button(localize('openRepository', "Open Repository"), 'command:remoteHub.openRepository')),
 					when: 'workspaceFolderCount == 0',
 					media: {
 						type: 'svg', altText: 'Explorer view showing buttons for opening folder and cloning repository.', path: 'openFolder.svg'
 					}
 				},
 				{
-					'id': 'Switch models',
-					title: localize('gettingStarted.switchModels.title', "Switch models"),
-					description: localize('gettingStarted.switchModels.description', "Switch between different models\n{0}", Button(localize('aiModelSelection', "Switch models"), 'command:workbench.action.openModelSelection')),
-					media: {
-						type: 'svg', altText: 'Switch between different models', path: 'switchModels.svg'
-					},
+					id: 'quickOpenWeb',
+					title: localize('gettingStarted.quickOpen.title', "Quickly navigate between your files"),
+					description: localize('gettingStarted.quickOpen.description.interpolated', "Navigate between files in an instant with one keystroke. Tip: Open multiple files by pressing the right arrow key.\n{0}", Button(localize('quickOpen', "Quick Open a File"), 'command:toSide:workbench.action.quickOpen')),
+					when: 'workspaceFolderCount != 0',
+					media: {
+						type: 'svg', altText: 'Go to file in quick search.', path: 'search.svg'
+					}
 				}
-			],
-		}
-	},
-<<<<<<< HEAD
-
-	// {
-	// 	id: 'Setup',
-	// 	title: localize('gettingStarted.setup.title', "Get Started with VS Code"),
-	// 	description: localize('gettingStarted.setup.description', "Customize your editor, learn the basics, and start coding"),
-	// 	isFeatured: true,
-	// 	icon: setupIcon,
-	// 	when: '!isWeb',
-	// 	next: 'Beginner',
-	// 	content: {
-	// 		type: 'steps',
-	// 		steps: [
-	// 			{
-	// 				id: 'pickColorTheme',
-	// 				title: localize('gettingStarted.pickColor.title', "Choose your theme"),
-	// 				description: localize('gettingStarted.pickColor.description.interpolated', "The right theme helps you focus on your code, is easy on your eyes, and is simply more fun to use.\n{0}", Button(localize('titleID', "Browse Color Themes"), 'command:workbench.action.selectTheme')),
-	// 				completionEvents: [
-	// 					'onSettingChanged:workbench.colorTheme',
-	// 					'onCommand:workbench.action.selectTheme'
-	// 				],
-	// 				media: { type: 'markdown', path: 'theme_picker', }
-	// 			},
-	// 			{
-	// 				id: 'extensionsWeb',
-	// 				title: localize('gettingStarted.extensions.title', "Code with extensions"),
-	// 				description: localize('gettingStarted.extensionsWeb.description.interpolated', "Extensions are VS Code's power-ups. A growing number are becoming available in the web.\n{0}", Button(localize('browsePopular', "Browse Popular Web Extensions"), 'command:workbench.extensions.action.showPopularExtensions')),
-	// 				when: 'workspacePlatform == \'webworker\'',
-	// 				media: {
-	// 					type: 'svg', altText: 'VS Code extension marketplace with featured language extensions', path: 'extensions-web.svg'
-	// 				},
-	// 			},
-	// 			{
-	// 				id: 'findLanguageExtensions',
-	// 				title: localize('gettingStarted.findLanguageExts.title', "Rich support for all your languages"),
-	// 				description: localize('gettingStarted.findLanguageExts.description.interpolated', "Code smarter with syntax highlighting, code completion, linting and debugging. While many languages are built-in, many more can be added as extensions.\n{0}", Button(localize('browseLangExts', "Browse Language Extensions"), 'command:workbench.extensions.action.showLanguageExtensions')),
-	// 				when: 'workspacePlatform != \'webworker\'',
-	// 				media: {
-	// 					type: 'svg', altText: 'Language extensions', path: 'languages.svg'
-	// 				},
-	// 			},
-	// 			{
-	// 				id: 'settings',
-	// 				title: localize('gettingStarted.settings.title', "Tune your settings"),
-	// 				description: localize('gettingStarted.settings.description.interpolated', "Customize every aspect of VS Code and your extensions to your liking. Commonly used settings are listed first to get you started.\n{0}", Button(localize('tweakSettings', "Open Settings"), 'command:toSide:workbench.action.openSettings')),
-	// 				media: {
-	// 					type: 'svg', altText: 'VS Code Settings', path: 'settings.svg'
-	// 				},
-	// 			},
-	// 			{
-	// 				id: 'settingsSync',
-	// 				title: localize('gettingStarted.settingsSync.title', "Sync settings across devices"),
-	// 				description: localize('gettingStarted.settingsSync.description.interpolated', "Keep your essential customizations backed up and updated across all your devices.\n{0}", Button(localize('enableSync', "Backup and Sync Settings"), 'command:workbench.userDataSync.actions.turnOn')),
-	// 				when: 'syncStatus != uninitialized',
-	// 				completionEvents: ['onEvent:sync-enabled'],
-	// 				media: {
-	// 					type: 'svg', altText: 'The "Turn on Sync" entry in the settings gear menu.', path: 'settingsSync.svg'
-	// 				},
-	// 			},
-	// 			{
-	// 				id: 'commandPaletteTask',
-	// 				title: localize('gettingStarted.commandPalette.title', "Unlock productivity with the Command Palette "),
-	// 				description: localize('gettingStarted.commandPalette.description.interpolated', "Run commands without reaching for your mouse to accomplish any task in VS Code.\n{0}", Button(localize('commandPalette', "Open Command Palette"), 'command:workbench.action.showCommands')),
-	// 				media: { type: 'svg', altText: 'Command Palette overlay for searching and executing commands.', path: 'commandPalette.svg' },
-	// 			},
-	// 			{
-	// 				id: 'pickAFolderTask-Mac',
-	// 				title: localize('gettingStarted.setup.OpenFolder.title', "Open up your code"),
-	// 				description: localize('gettingStarted.setup.OpenFolder.description.interpolated', "You're all set to start coding. Open a project folder to get your files into VS Code.\n{0}", Button(localize('pickFolder', "Pick a Folder"), 'command:workbench.action.files.openFileFolder')),
-	// 				when: 'isMac && workspaceFolderCount == 0',
-	// 				media: {
-	// 					type: 'svg', altText: 'Explorer view showing buttons for opening folder and cloning repository.', path: 'openFolder.svg'
-	// 				}
-	// 			},
-	// 			{
-	// 				id: 'pickAFolderTask-Other',
-	// 				title: localize('gettingStarted.setup.OpenFolder.title', "Open up your code"),
-	// 				description: localize('gettingStarted.setup.OpenFolder.description.interpolated', "You're all set to start coding. Open a project folder to get your files into VS Code.\n{0}", Button(localize('pickFolder', "Pick a Folder"), 'command:workbench.action.files.openFolder')),
-	// 				when: '!isMac && workspaceFolderCount == 0',
-	// 				media: {
-	// 					type: 'svg', altText: 'Explorer view showing buttons for opening folder and cloning repository.', path: 'openFolder.svg'
-	// 				}
-	// 			},
-	// 			{
-	// 				id: 'quickOpen',
-	// 				title: localize('gettingStarted.quickOpen.title', "Quickly navigate between your files"),
-	// 				description: localize('gettingStarted.quickOpen.description.interpolated', "Navigate between files in an instant with one keystroke. Tip: Open multiple files by pressing the right arrow key.\n{0}", Button(localize('quickOpen', "Quick Open a File"), 'command:toSide:workbench.action.quickOpen')),
-	// 				when: 'workspaceFolderCount != 0',
-	// 				media: {
-	// 					type: 'svg', altText: 'Go to file in quick search.', path: 'search.svg'
-	// 				}
-	// 			},
-	// 			{
-	// 				id: 'videoTutorial',
-	// 				title: localize('gettingStarted.videoTutorial.title', "Watch video tutorials"),
-	// 				description: localize('gettingStarted.videoTutorial.description.interpolated', "Watch the first in a series of short & practical video tutorials for VS Code's key features.\n{0}", Button(localize('watch', "Watch Tutorial"), 'https://aka.ms/vscode-getting-started-video')),
-	// 				media: { type: 'svg', altText: 'VS Code Settings', path: 'learn.svg' },
-	// 			}
-	// 		]
-	// 	}
-	// },
-
-	// {
-	// 	id: 'SetupWeb',
-	// 	title: localize('gettingStarted.setupWeb.title', "Get Started with VS Code for the Web"),
-	// 	description: localize('gettingStarted.setupWeb.description', "Customize your editor, learn the basics, and start coding"),
-	// 	isFeatured: true,
-	// 	icon: setupIcon,
-	// 	when: 'isWeb',
-	// 	next: 'Beginner',
-	// 	content: {
-	// 		type: 'steps',
-	// 		steps: [
-	// 			{
-	// 				id: 'pickColorThemeWeb',
-	// 				title: localize('gettingStarted.pickColor.title', "Choose your theme"),
-	// 				description: localize('gettingStarted.pickColor.description.interpolated', "The right theme helps you focus on your code, is easy on your eyes, and is simply more fun to use.\n{0}", Button(localize('titleID', "Browse Color Themes"), 'command:workbench.action.selectTheme')),
-	// 				completionEvents: [
-	// 					'onSettingChanged:workbench.colorTheme',
-	// 					'onCommand:workbench.action.selectTheme'
-	// 				],
-	// 				media: { type: 'markdown', path: 'theme_picker', }
-	// 			},
-	// 			{
-	// 				id: 'menuBarWeb',
-	// 				title: localize('gettingStarted.menuBar.title', "Just the right amount of UI"),
-	// 				description: localize('gettingStarted.menuBar.description.interpolated', "The full menu bar is available in the dropdown menu to make room for your code. Toggle its appearance for faster access. \n{0}", Button(localize('toggleMenuBar', "Toggle Menu Bar"), 'command:workbench.action.toggleMenuBar')),
-	// 				when: 'isWeb',
-	// 				media: {
-	// 					type: 'svg', altText: 'Comparing menu dropdown with the visible menu bar.', path: 'menuBar.svg'
-	// 				},
-	// 			},
-	// 			{
-	// 				id: 'extensionsWebWeb',
-	// 				title: localize('gettingStarted.extensions.title', "Code with extensions"),
-	// 				description: localize('gettingStarted.extensionsWeb.description.interpolated', "Extensions are VS Code's power-ups. A growing number are becoming available in the web.\n{0}", Button(localize('browsePopular', "Browse Popular Web Extensions"), 'command:workbench.extensions.action.showPopularExtensions')),
-	// 				when: 'workspacePlatform == \'webworker\'',
-	// 				media: {
-	// 					type: 'svg', altText: 'VS Code extension marketplace with featured language extensions', path: 'extensions-web.svg'
-	// 				},
-	// 			},
-	// 			{
-	// 				id: 'findLanguageExtensionsWeb',
-	// 				title: localize('gettingStarted.findLanguageExts.title', "Rich support for all your languages"),
-	// 				description: localize('gettingStarted.findLanguageExts.description.interpolated', "Code smarter with syntax highlighting, code completion, linting and debugging. While many languages are built-in, many more can be added as extensions.\n{0}", Button(localize('browseLangExts', "Browse Language Extensions"), 'command:workbench.extensions.action.showLanguageExtensions')),
-	// 				when: 'workspacePlatform != \'webworker\'',
-	// 				media: {
-	// 					type: 'svg', altText: 'Language extensions', path: 'languages.svg'
-	// 				},
-	// 			},
-	// 			{
-	// 				id: 'settingsSyncWeb',
-	// 				title: localize('gettingStarted.settingsSync.title', "Sync settings across devices"),
-	// 				description: localize('gettingStarted.settingsSync.description.interpolated', "Keep your essential customizations backed up and updated across all your devices.\n{0}", Button(localize('enableSync', "Backup and Sync Settings"), 'command:workbench.userDataSync.actions.turnOn')),
-	// 				when: 'syncStatus != uninitialized',
-	// 				completionEvents: ['onEvent:sync-enabled'],
-	// 				media: {
-	// 					type: 'svg', altText: 'The "Turn on Sync" entry in the settings gear menu.', path: 'settingsSync.svg'
-	// 				},
-	// 			},
-	// 			{
-	// 				id: 'commandPaletteTaskWeb',
-	// 				title: localize('gettingStarted.commandPalette.title', "Unlock productivity with the Command Palette "),
-	// 				description: localize('gettingStarted.commandPalette.description.interpolated', "Run commands without reaching for your mouse to accomplish any task in VS Code.\n{0}", Button(localize('commandPalette', "Open Command Palette"), 'command:workbench.action.showCommands')),
-	// 				media: { type: 'svg', altText: 'Command Palette overlay for searching and executing commands.', path: 'commandPalette.svg' },
-	// 			},
-	// 			{
-	// 				id: 'pickAFolderTask-WebWeb',
-	// 				title: localize('gettingStarted.setup.OpenFolder.title', "Open up your code"),
-	// 				description: localize('gettingStarted.setup.OpenFolderWeb.description.interpolated', "You're all set to start coding. You can open a local project or a remote repository to get your files into VS Code.\n{0}\n{1}", Button(localize('openFolder', "Open Folder"), 'command:workbench.action.addRootFolder'), Button(localize('openRepository', "Open Repository"), 'command:remoteHub.openRepository')),
-	// 				when: 'workspaceFolderCount == 0',
-	// 				media: {
-	// 					type: 'svg', altText: 'Explorer view showing buttons for opening folder and cloning repository.', path: 'openFolder.svg'
-	// 				}
-	// 			},
-	// 			{
-	// 				id: 'quickOpenWeb',
-	// 				title: localize('gettingStarted.quickOpen.title', "Quickly navigate between your files"),
-	// 				description: localize('gettingStarted.quickOpen.description.interpolated', "Navigate between files in an instant with one keystroke. Tip: Open multiple files by pressing the right arrow key.\n{0}", Button(localize('quickOpen', "Quick Open a File"), 'command:toSide:workbench.action.quickOpen')),
-	// 				when: 'workspaceFolderCount != 0',
-	// 				media: {
-	// 					type: 'svg', altText: 'Go to file in quick search.', path: 'search.svg'
-	// 				}
-	// 			}
-	// 		]
-	// 	}
-	// },
-
-	// {
-	// 	id: 'Beginner',
-	// 	isFeatured: false,
-	// 	title: localize('gettingStarted.beginner.title', "Learn the Fundamentals"),
-	// 	icon: beginnerIcon,
-	// 	description: localize('gettingStarted.beginner.description', "Get an overview of the most essential features"),
-	// 	content: {
-	// 		type: 'steps',
-	// 		steps: [
-	// 			{
-	// 				id: 'extensions',
-	// 				title: localize('gettingStarted.extensions.title', "Code with extensions"),
-	// 				description: localize('gettingStarted.extensions.description.interpolated', "Extensions are VS Code's power-ups. They range from handy productivity hacks, expanding out-of-the-box features, to adding completely new capabilities.\n{0}", Button(localize('importExtensionsAndSettings', "Import Extensions and settings"), 'command:webview.copySettings')),
-	// 				when: 'workspacePlatform != \'webworker\'',
-	// 				media: {
-	// 					type: 'svg', altText: 'VS Code extension marketplace with featured language extensions', path: 'extensions.svg'
-	// 				},
-	// 			},
-	// 			{
-	// 				id: 'terminal',
-	// 				title: localize('gettingStarted.terminal.title', "Built-in terminal"),
-	// 				description: localize('gettingStarted.terminal.description.interpolated', "Quickly run shell commands and monitor build output, right next to your code.\n{0}", Button(localize('showTerminal', "Open Terminal"), 'command:workbench.action.terminal.toggleTerminal')),
-	// 				when: 'workspacePlatform != \'webworker\' && remoteName != codespaces && !terminalIsOpen',
-	// 				media: {
-	// 					type: 'svg', altText: 'Integrated terminal running a few npm commands', path: 'terminal.svg'
-	// 				},
-	// 			},
-	// 			{
-	// 				id: 'debugging',
-	// 				title: localize('gettingStarted.debug.title', "Watch your code in action"),
-	// 				description: localize('gettingStarted.debug.description.interpolated', "Accelerate your edit, build, test, and debug loop by setting up a launch configuration.\n{0}", Button(localize('runProject', "Run your Project"), 'command:workbench.action.debug.selectandstart')),
-	// 				when: 'workspacePlatform != \'webworker\' && workspaceFolderCount != 0',
-	// 				media: {
-	// 					type: 'svg', altText: 'Run and debug view.', path: 'debug.svg',
-	// 				},
-	// 			},
-	// 			{
-	// 				id: 'scmClone',
-	// 				title: localize('gettingStarted.scm.title', "Track your code with Git"),
-	// 				description: localize('gettingStarted.scmClone.description.interpolated', "Set up the built-in version control for your project to track your changes and collaborate with others.\n{0}", Button(localize('cloneRepo', "Clone Repository"), 'command:git.clone')),
-	// 				when: 'config.git.enabled && !git.missing && workspaceFolderCount == 0',
-	// 				media: {
-	// 					type: 'svg', altText: 'Source Control view.', path: 'git.svg',
-	// 				},
-	// 			},
-	// 			{
-	// 				id: 'scmSetup',
-	// 				title: localize('gettingStarted.scm.title', "Track your code with Git"),
-	// 				description: localize('gettingStarted.scmSetup.description.interpolated', "Set up the built-in version control for your project to track your changes and collaborate with others.\n{0}", Button(localize('initRepo', "Initialize Git Repository"), 'command:git.init')),
-	// 				when: 'config.git.enabled && !git.missing && workspaceFolderCount != 0 && gitOpenRepositoryCount == 0',
-	// 				media: {
-	// 					type: 'svg', altText: 'Source Control view.', path: 'git.svg',
-	// 				},
-	// 			},
-	// 			{
-	// 				id: 'scm',
-	// 				title: localize('gettingStarted.scm.title', "Track your code with Git"),
-	// 				description: localize('gettingStarted.scm.description.interpolated', "No more looking up Git commands! Git and GitHub workflows are seamlessly integrated.\n{0}", Button(localize('openSCM', "Open Source Control"), 'command:workbench.view.scm')),
-	// 				when: 'config.git.enabled && !git.missing && workspaceFolderCount != 0 && gitOpenRepositoryCount != 0 && activeViewlet != \'workbench.view.scm\'',
-	// 				media: {
-	// 					type: 'svg', altText: 'Source Control view.', path: 'git.svg',
-	// 				},
-	// 			},
-	// 			{
-	// 				id: 'installGit',
-	// 				title: localize('gettingStarted.installGit.title', "Install Git"),
-	// 				description: localize({ key: 'gettingStarted.installGit.description.interpolated', comment: ['The placeholders are command link items should not be translated'] }, "Install Git to track changes in your projects.\n{0}\n{1}Reload window{2} after installation to complete Git setup.", Button(localize('installGit', "Install Git"), 'https://aka.ms/vscode-install-git'), '[', '](command:workbench.action.reloadWindow)'),
-	// 				when: 'git.missing',
-	// 				media: {
-	// 					type: 'svg', altText: 'Install Git.', path: 'git.svg',
-	// 				},
-	// 				completionEvents: [
-	// 					'onContext:git.state == initialized'
-	// 				]
-	// 			},
-
-	// 			{
-	// 				id: 'tasks',
-	// 				title: localize('gettingStarted.tasks.title', "Automate your project tasks"),
-	// 				when: 'workspaceFolderCount != 0 && workspacePlatform != \'webworker\'',
-	// 				description: localize('gettingStarted.tasks.description.interpolated', "Create tasks for your common workflows and enjoy the integrated experience of running scripts and automatically checking results.\n{0}", Button(localize('runTasks', "Run Auto-detected Tasks"), 'command:workbench.action.tasks.runTask')),
-	// 				media: {
-	// 					type: 'svg', altText: 'Task runner.', path: 'runTask.svg',
-	// 				},
-	// 			},
-	// 			{
-	// 				id: 'shortcuts',
-	// 				title: localize('gettingStarted.shortcuts.title', "Customize your shortcuts"),
-	// 				description: localize('gettingStarted.shortcuts.description.interpolated', "Once you have discovered your favorite commands, create custom keyboard shortcuts for instant access.\n{0}", Button(localize('keyboardShortcuts', "Keyboard Shortcuts"), 'command:toSide:workbench.action.openGlobalKeybindings')),
-	// 				media: {
-	// 					type: 'svg', altText: 'Interactive shortcuts.', path: 'shortcuts.svg',
-	// 				}
-	// 			},
-	// 			{
-	// 				id: 'workspaceTrust',
-	// 				title: localize('gettingStarted.workspaceTrust.title', "Safely browse and edit code"),
-	// 				description: localize('gettingStarted.workspaceTrust.description.interpolated', "{0} lets you decide whether your project folders should **allow or restrict** automatic code execution __(required for extensions, debugging, etc)__.\nOpening a file/folder will prompt to grant trust. You can always {1} later.", Button(localize('workspaceTrust', "Workspace Trust"), 'https://github.com/microsoft/vscode-docs/blob/workspaceTrust/docs/editor/workspace-trust.md'), Button(localize('enableTrust', "enable trust"), 'command:toSide:workbench.action.manageTrustedDomain')),
-	// 				when: 'workspacePlatform != \'webworker\' && !isWorkspaceTrusted && workspaceFolderCount == 0',
-	// 				media: {
-	// 					type: 'svg', altText: 'Workspace Trust editor in Restricted mode and a primary button for switching to Trusted mode.', path: 'workspaceTrust.svg'
-	// 				},
-	// 			},
-	// 		]
-	// 	}
-	// },
-	// {
-	// 	id: 'notebooks',
-	// 	title: localize('gettingStarted.notebook.title', "Customize Notebooks"),
-	// 	description: '',
-	// 	icon: setupIcon,
-	// 	isFeatured: false,
-	// 	when: `config.${NotebookSetting.openGettingStarted} && userHasOpenedNotebook`,
-	// 	content: {
-	// 		type: 'steps',
-	// 		steps: [
-	// 			{
-	// 				completionEvents: ['onCommand:notebook.setProfile'],
-	// 				id: 'notebookProfile',
-	// 				title: localize('gettingStarted.notebookProfile.title', "Select the layout for your notebooks"),
-	// 				description: localize('gettingStarted.notebookProfile.description', "Get notebooks to feel just the way you prefer"),
-	// 				when: 'userHasOpenedNotebook',
-	// 				media: {
-	// 					type: 'markdown', path: 'notebookProfile'
-	// 				}
-	// 			},
-	// 		]
-	// 	}
-	// }
-=======
+			]
+		}
+	},
 	{
 		id: 'SetupAccessibility',
 		title: localize('gettingStarted.setupAccessibility.title', "Get Started with Accessibility Features"),
@@ -800,5 +606,4 @@
 			]
 		}
 	}
->>>>>>> d9199ab0
 ];