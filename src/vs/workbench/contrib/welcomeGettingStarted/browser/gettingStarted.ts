/*---------------------------------------------------------------------------------------------
 *  Copyright (c) Microsoft Corporation. All rights reserved.
 *  Licensed under the MIT License. See License.txt in the project root for license information.
 *--------------------------------------------------------------------------------------------*/

import { $, Dimension, addDisposableListener, append, clearNode, getWindow, reset } from 'vs/base/browser/dom';
import { renderFormattedText } from 'vs/base/browser/formattedTextRenderer';
import { StandardKeyboardEvent } from 'vs/base/browser/keyboardEvent';
import { Button } from 'vs/base/browser/ui/button/button';
import { renderLabelWithIcons } from 'vs/base/browser/ui/iconLabel/iconLabels';
import { DomScrollableElement } from 'vs/base/browser/ui/scrollbar/scrollableElement';
import { Toggle } from 'vs/base/browser/ui/toggle/toggle';
import { coalesce, equals, flatten } from 'vs/base/common/arrays';
import { Delayer, Throttler } from 'vs/base/common/async';
import { CancellationToken } from 'vs/base/common/cancellation';
import { Codicon } from 'vs/base/common/codicons';
import { onUnexpectedError } from 'vs/base/common/errors';
import { KeyCode } from 'vs/base/common/keyCodes';
import { splitRecentLabel } from 'vs/base/common/labels';
import { DisposableStore, toDisposable } from 'vs/base/common/lifecycle';
import { ILink, LinkedText } from 'vs/base/common/linkedText';
import { parse } from 'vs/base/common/marshalling';
import { Schemas, matchesScheme } from 'vs/base/common/network';
import { isMacintosh } from 'vs/base/common/platform';
import { ThemeIcon } from 'vs/base/common/themables';
import { assertIsDefined } from 'vs/base/common/types';
import { URI } from 'vs/base/common/uri';
import { generateUuid } from 'vs/base/common/uuid';
import 'vs/css!./media/gettingStarted';
import { ILanguageService } from 'vs/editor/common/languages/language';
import { MarkdownRenderer } from 'vs/editor/browser/widget/markdownRenderer/browser/markdownRenderer';
import { localize } from 'vs/nls';
import { IAccessibilityService } from 'vs/platform/accessibility/common/accessibility';
import { ICommandService } from 'vs/platform/commands/common/commands';
import { ConfigurationTarget, IConfigurationService } from 'vs/platform/configuration/common/configuration';
import { ContextKeyExpr, ContextKeyExpression, IContextKeyService, RawContextKey } from 'vs/platform/contextkey/common/contextkey';
import { IEditorOptions } from 'vs/platform/editor/common/editor';
import { IFileService } from 'vs/platform/files/common/files';
import { IInstantiationService } from 'vs/platform/instantiation/common/instantiation';
import { IKeybindingService } from 'vs/platform/keybinding/common/keybinding';
import { ILabelService, Verbosity } from 'vs/platform/label/common/label';
import { INotificationService } from 'vs/platform/notification/common/notification';
import { Link } from 'vs/platform/opener/browser/link';
import { IOpenerService } from 'vs/platform/opener/common/opener';
import { IProductService } from 'vs/platform/product/common/productService';
import { IQuickInputService } from 'vs/platform/quickinput/common/quickInput';
import { IStorageService, StorageScope, StorageTarget, WillSaveStateReason } from 'vs/platform/storage/common/storage';
import { ITelemetryService, TelemetryLevel, firstSessionDateStorageKey } from 'vs/platform/telemetry/common/telemetry';
import { getTelemetryLevel } from 'vs/platform/telemetry/common/telemetryUtils';
import { defaultButtonStyles, defaultToggleStyles } from 'vs/platform/theme/browser/defaultStyles';
import { IThemeService } from 'vs/platform/theme/common/themeService';
import { IWindowOpenable } from 'vs/platform/window/common/window';
import { IWorkspaceContextService, UNKNOWN_EMPTY_WINDOW_WORKSPACE } from 'vs/platform/workspace/common/workspace';
import { IRecentFolder, IRecentWorkspace, IRecentlyOpened, IWorkspacesService, isRecentFolder, isRecentWorkspace } from 'vs/platform/workspaces/common/workspaces';
import { OpenRecentAction } from 'vs/workbench/browser/actions/windowActions';
import { OpenFileFolderAction, OpenFolderAction, OpenFolderViaWorkspaceAction } from 'vs/workbench/browser/actions/workspaceActions';
import { EditorPane } from 'vs/workbench/browser/parts/editor/editorPane';
import { WorkbenchStateContext } from 'vs/workbench/common/contextkeys';
import { IEditorOpenContext, IEditorSerializer } from 'vs/workbench/common/editor';
import { IWebviewElement, IWebviewService } from 'vs/workbench/contrib/webview/browser/webview';
import 'vs/workbench/contrib/welcomeGettingStarted/browser/gettingStartedColors';
import { GettingStartedDetailsRenderer } from 'vs/workbench/contrib/welcomeGettingStarted/browser/gettingStartedDetailsRenderer';
import { gettingStartedCheckedCodicon, gettingStartedUncheckedCodicon } from 'vs/workbench/contrib/welcomeGettingStarted/browser/gettingStartedIcons';
import { GettingStartedInput } from 'vs/workbench/contrib/welcomeGettingStarted/browser/gettingStartedInput';
import { IResolvedWalkthrough, IResolvedWalkthroughStep, IWalkthroughsService, hiddenEntriesConfigurationKey } from 'vs/workbench/contrib/welcomeGettingStarted/browser/gettingStartedService';
import { RestoreWalkthroughsConfigurationValue, restoreWalkthroughsConfigurationKey } from 'vs/workbench/contrib/welcomeGettingStarted/browser/startupPage';
import { startEntries } from 'vs/workbench/contrib/welcomeGettingStarted/common/gettingStartedContent';
import { GroupDirection, GroupsOrder, IEditorGroupsService } from 'vs/workbench/services/editor/common/editorGroupsService';
import { IExtensionService } from 'vs/workbench/services/extensions/common/extensions';
import { IHostService } from 'vs/workbench/services/host/browser/host';
import { ThemeSettings } from 'vs/workbench/services/themes/common/workbenchThemeService';
import { GettingStartedIndexList } from './gettingStartedList';

const SLIDE_TRANSITION_TIME_MS = 250;
const configurationKey = 'workbench.startupEditor';

export const allWalkthroughsHiddenContext = new RawContextKey<boolean>('allWalkthroughsHidden', false);
export const inWelcomeContext = new RawContextKey<boolean>('inWelcome', false);

export interface IWelcomePageStartEntry {
	id: string;
	title: string;
	description: string;
	command: string;
	order: number;
	icon: { type: 'icon'; icon: ThemeIcon };
	when: ContextKeyExpression;
}

const parsedStartEntries: IWelcomePageStartEntry[] = startEntries.map((e, i) => ({
	command: e.content.command,
	description: e.description,
	icon: { type: 'icon', icon: e.icon },
	id: e.id,
	order: i,
	title: e.title,
	when: ContextKeyExpr.deserialize(e.when) ?? ContextKeyExpr.true()
}));

type GettingStartedActionClassification = {
	command: { classification: 'PublicNonPersonalData'; purpose: 'FeatureInsight'; comment: 'The command being executed on the getting started page.' };
	walkthroughId: { classification: 'PublicNonPersonalData'; purpose: 'FeatureInsight'; comment: 'The walkthrough which the command is in' };
	argument: { classification: 'PublicNonPersonalData'; purpose: 'FeatureInsight'; comment: 'The arguments being passed to the command' };
	owner: 'lramos15';
	comment: 'Help understand what actions are most commonly taken on the getting started page';
};

type GettingStartedActionEvent = {
	command: string;
	walkthroughId: string | undefined;
	argument: string | undefined;
};

type RecentEntry = (IRecentFolder | IRecentWorkspace) & { id: string };

const REDUCED_MOTION_KEY = 'workbench.welcomePage.preferReducedMotion';
export class GettingStartedPage extends EditorPane {

	public static readonly ID = 'gettingStartedPage';

	private editorInput!: GettingStartedInput;
	private inProgressScroll = Promise.resolve();

	private dispatchListeners: DisposableStore = new DisposableStore();
	private stepDisposables: DisposableStore = new DisposableStore();
	private detailsPageDisposables: DisposableStore = new DisposableStore();
	private mediaDisposables: DisposableStore = new DisposableStore();

	// Ensure that the these are initialized before use.
	// Currently initialized before use in buildCategoriesSlide and scrollToCategory
	private recentlyOpened!: Promise<IRecentlyOpened>;
	private gettingStartedCategories!: IResolvedWalkthrough[];

	private currentWalkthrough: IResolvedWalkthrough | undefined;

	private categoriesPageScrollbar: DomScrollableElement | undefined;
	private detailsPageScrollbar: DomScrollableElement | undefined;

	private detailsScrollbar: DomScrollableElement | undefined;

	private buildSlideThrottle: Throttler = new Throttler();

	private container: HTMLElement;

	private contextService: IContextKeyService;

	private hasScrolledToFirstCategory = false;
	private recentlyOpenedList?: GettingStartedIndexList<RecentEntry>;
	private startList?: GettingStartedIndexList<IWelcomePageStartEntry>;
	private gettingStartedList?: GettingStartedIndexList<IResolvedWalkthrough>;

	private stepsSlide!: HTMLElement;
	private categoriesSlide!: HTMLElement;
	private stepsContent!: HTMLElement;
	private stepMediaComponent!: HTMLElement;
	private webview!: IWebviewElement;

	private layoutMarkdown: (() => void) | undefined;

	private detailsRenderer: GettingStartedDetailsRenderer;

	private categoriesSlideDisposables: DisposableStore;

	constructor(
		@ICommandService private readonly commandService: ICommandService,
		@IProductService private readonly productService: IProductService,
		@IKeybindingService private readonly keybindingService: IKeybindingService,
		@IWalkthroughsService private readonly gettingStartedService: IWalkthroughsService,
		@IConfigurationService private readonly configurationService: IConfigurationService,
		@ITelemetryService telemetryService: ITelemetryService,
		@ILanguageService private readonly languageService: ILanguageService,
		@IFileService private readonly fileService: IFileService,
		@IOpenerService private readonly openerService: IOpenerService,
		@IThemeService themeService: IThemeService,
		@IStorageService private storageService: IStorageService,
		@IExtensionService private readonly extensionService: IExtensionService,
		@IInstantiationService private readonly instantiationService: IInstantiationService,
		@INotificationService private readonly notificationService: INotificationService,
		@IEditorGroupsService private readonly groupsService: IEditorGroupsService,
		@IContextKeyService contextService: IContextKeyService,
		@IQuickInputService private quickInputService: IQuickInputService,
		@IWorkspacesService private readonly workspacesService: IWorkspacesService,
		@ILabelService private readonly labelService: ILabelService,
		@IHostService private readonly hostService: IHostService,
		@IWebviewService private readonly webviewService: IWebviewService,
		@IWorkspaceContextService private readonly workspaceContextService: IWorkspaceContextService,
		@IAccessibilityService private readonly accessibilityService: IAccessibilityService) {

		super(GettingStartedPage.ID, telemetryService, themeService, storageService);

		this.container = $('.gettingStartedContainer',
			{
				role: 'document',
				tabindex: 0,
				'aria-label': localize('welcomeAriaLabel', "Overview of how to get up to speed with your editor.")
			});
		this.stepMediaComponent = $('.getting-started-media');
		this.stepMediaComponent.id = generateUuid();

		this.categoriesSlideDisposables = this._register(new DisposableStore());

		this.detailsRenderer = new GettingStartedDetailsRenderer(this.fileService, this.notificationService, this.extensionService, this.languageService);

		this.contextService = this._register(contextService.createScoped(this.container));
		inWelcomeContext.bindTo(this.contextService).set(true);

		this.gettingStartedCategories = this.gettingStartedService.getWalkthroughs();

		this._register(this.dispatchListeners);
		this.buildSlideThrottle = new Throttler();

		const rerender = () => {
			this.gettingStartedCategories = this.gettingStartedService.getWalkthroughs();
			if (this.currentWalkthrough) {
				const existingSteps = this.currentWalkthrough.steps.map(step => step.id);
				const newCategory = this.gettingStartedCategories.find(category => this.currentWalkthrough?.id === category.id);
				if (newCategory) {
					const newSteps = newCategory.steps.map(step => step.id);
					if (!equals(newSteps, existingSteps)) {
						this.buildSlideThrottle.queue(() => this.buildCategoriesSlide());
					}
				}
			} else {
				this.buildSlideThrottle.queue(() => this.buildCategoriesSlide());
			}
		};

		this._register(this.gettingStartedService.onDidAddWalkthrough(rerender));
		this._register(this.gettingStartedService.onDidRemoveWalkthrough(rerender));

		this.recentlyOpened = this.workspacesService.getRecentlyOpened();
		this._register(workspacesService.onDidChangeRecentlyOpened(() => {
			this.recentlyOpened = workspacesService.getRecentlyOpened();
			rerender();
		}));

		this._register(this.gettingStartedService.onDidChangeWalkthrough(category => {
			const ourCategory = this.gettingStartedCategories.find(c => c.id === category.id);
			if (!ourCategory) { return; }

			ourCategory.title = category.title;
			ourCategory.description = category.description;

			this.container.querySelectorAll<HTMLDivElement>(`[x-category-title-for="${category.id}"]`).forEach(step => (step as HTMLDivElement).innerText = ourCategory.title);
			this.container.querySelectorAll<HTMLDivElement>(`[x-category-description-for="${category.id}"]`).forEach(step => (step as HTMLDivElement).innerText = ourCategory.description);
		}));

		this._register(this.gettingStartedService.onDidProgressStep(step => {
			const category = this.gettingStartedCategories.find(category => category.id === step.category);
			if (!category) { throw Error('Could not find category with ID: ' + step.category); }
			const ourStep = category.steps.find(_step => _step.id === step.id);
			if (!ourStep) {
				throw Error('Could not find step with ID: ' + step.id);
			}

			const stats = this.getWalkthroughCompletionStats(category);
			if (!ourStep.done && stats.stepsComplete === stats.stepsTotal - 1) {
				this.hideCategory(category.id);
			}

			this._register(this.configurationService.onDidChangeConfiguration(e => {
				if (e.affectsConfiguration(REDUCED_MOTION_KEY)) {
					this.container.classList.toggle('animatable', this.shouldAnimate());
				}
			}));
			ourStep.done = step.done;

			if (category.id === this.currentWalkthrough?.id) {
				const badgeelements = assertIsDefined(getWindow(this.container).document.querySelectorAll(`[data-done-step-id="${step.id}"]`));
				badgeelements.forEach(badgeelement => {
					if (step.done) {
						badgeelement.setAttribute('aria-checked', 'true');
						badgeelement.parentElement?.setAttribute('aria-checked', 'true');
						badgeelement.classList.remove(...ThemeIcon.asClassNameArray(gettingStartedUncheckedCodicon));
						badgeelement.classList.add('complete', ...ThemeIcon.asClassNameArray(gettingStartedCheckedCodicon));
					}
					else {
						badgeelement.setAttribute('aria-checked', 'false');
						badgeelement.parentElement?.setAttribute('aria-checked', 'false');
						badgeelement.classList.remove('complete', ...ThemeIcon.asClassNameArray(gettingStartedCheckedCodicon));
						badgeelement.classList.add(...ThemeIcon.asClassNameArray(gettingStartedUncheckedCodicon));
					}
				});
			}
			this.updateCategoryProgress();
		}));

		this._register(this.storageService.onWillSaveState((e) => {
			if (e.reason !== WillSaveStateReason.SHUTDOWN) {
				return;
			}

			if (this.workspaceContextService.getWorkspace().folders.length !== 0) {
				return;
			}

			if (!this.editorInput || !this.currentWalkthrough || !this.editorInput.selectedCategory || !this.editorInput.selectedStep) {
				return;
			}

			// Save the state of the walkthrough so we can restore it on reload
			const restoreData: RestoreWalkthroughsConfigurationValue = { folder: UNKNOWN_EMPTY_WINDOW_WORKSPACE.id, category: this.editorInput.selectedCategory, step: this.editorInput.selectedStep };
			this.storageService.store(
				restoreWalkthroughsConfigurationKey,
				JSON.stringify(restoreData),
				StorageScope.PROFILE, StorageTarget.MACHINE);
		}));
	}

	// remove when 'workbench.welcomePage.preferReducedMotion' deprecated
	private shouldAnimate() {
		if (this.configurationService.getValue(REDUCED_MOTION_KEY)) {
			return false;
		}
		if (this.accessibilityService.isMotionReduced()) {
			return false;
		}
		return true;
	}

	private getWalkthroughCompletionStats(walkthrough: IResolvedWalkthrough): { stepsComplete: number; stepsTotal: number } {
		const activeSteps = walkthrough.steps.filter(s => this.contextService.contextMatchesRules(s.when));
		return {
			stepsComplete: activeSteps.filter(s => s.done).length,
			stepsTotal: activeSteps.length,
		};
	}

	override async setInput(newInput: GettingStartedInput, options: IEditorOptions | undefined, context: IEditorOpenContext, token: CancellationToken) {
		this.container.classList.remove('animatable');
		this.editorInput = newInput;
		await super.setInput(newInput, options, context, token);
		await this.buildCategoriesSlide();
		if (this.shouldAnimate()) {
			setTimeout(() => this.container.classList.add('animatable'), 0);
		}
	}

	async makeCategoryVisibleWhenAvailable(categoryID: string, stepId?: string) {
		this.scrollToCategory(categoryID, stepId);
	}

	private registerDispatchListeners() {
		this.dispatchListeners.clear();

		this.container.querySelectorAll('[x-dispatch]').forEach(element => {
			const [command, argument] = (element.getAttribute('x-dispatch') ?? '').split(':');
			if (command) {
				this.dispatchListeners.add(addDisposableListener(element, 'click', (e) => {
					e.stopPropagation();
					this.runDispatchCommand(command, argument);
				}));
				this.dispatchListeners.add(addDisposableListener(element, 'keyup', (e) => {
					const keyboardEvent = new StandardKeyboardEvent(e);
					e.stopPropagation();
					switch (keyboardEvent.keyCode) {
						case KeyCode.Enter:
						case KeyCode.Space:
							this.runDispatchCommand(command, argument);
							return;
					}
				}));
			}
		});
	}

	private async runDispatchCommand(command: string, argument: string) {
		this.commandService.executeCommand('workbench.action.keepEditor');
		this.telemetryService.publicLog2<GettingStartedActionEvent, GettingStartedActionClassification>('gettingStarted.ActionExecuted', { command, argument, walkthroughId: this.currentWalkthrough?.id });
		switch (command) {
			case 'scrollPrev': {
				this.scrollPrev();
				break;
			}
			case 'skip': {
				this.runSkip();
				break;
			}
			case 'showMoreRecents': {
				this.commandService.executeCommand(OpenRecentAction.ID);
				break;
			}
			case 'seeAllWalkthroughs': {
				await this.openWalkthroughSelector();
				break;
			}
			case 'openFolder': {
				if (this.contextService.contextMatchesRules(ContextKeyExpr.and(WorkbenchStateContext.isEqualTo('workspace')))) {
					this.commandService.executeCommand(OpenFolderViaWorkspaceAction.ID);
				} else {
					this.commandService.executeCommand(isMacintosh ? 'workbench.action.files.openFileFolder' : 'workbench.action.files.openFolder');
				}
				break;
			}
			case 'selectCategory': {
				this.scrollToCategory(argument);
				this.gettingStartedService.markWalkthroughOpened(argument);
				break;
			}
			case 'selectStartEntry': {
				const selected = startEntries.find(e => e.id === argument);
				if (selected) {
					this.runStepCommand(selected.content.command);
				} else {
					throw Error('could not find start entry with id: ' + argument);
				}
				break;
			}
			case 'hideCategory': {
				this.hideCategory(argument);
				break;
			}
			// Use selectTask over selectStep to keep telemetry consistant:https://github.com/microsoft/vscode/issues/122256
			case 'selectTask': {
				this.selectStep(argument);
				break;
			}
			case 'toggleStepCompletion': {
				this.toggleStepCompletion(argument);
				break;
			}
			case 'allDone': {
				this.markAllStepsComplete();
				break;
			}
			case 'nextSection': {
				const next = this.currentWalkthrough?.next;
				if (next) {
					this.scrollToCategory(next);
				} else {
					console.error('Error scrolling to next section of', this.currentWalkthrough);
				}
				break;
			}
			case 'openExtensionPage': {
				this.commandService.executeCommand('extension.open', argument);
				break;
			}
			case 'hideExtension': {
				this.hideExtension(argument);
				break;
			}
			default: {
				console.error('Dispatch to', command, argument, 'not defined');
				break;
			}
		}
	}

	private hideCategory(categoryId: string) {
		const selectedCategory = this.gettingStartedCategories.find(category => category.id === categoryId);
		if (!selectedCategory) { throw Error('Could not find category with ID ' + categoryId); }
		this.setHiddenCategories([...this.getHiddenCategories().add(categoryId)]);
		this.gettingStartedList?.rerender();
	}

	private hideExtension(extensionId: string) {
		this.setHiddenCategories([...this.getHiddenCategories().add(extensionId)]);
		this.registerDispatchListeners();
	}

	private markAllStepsComplete() {
		if (this.currentWalkthrough) {
			this.currentWalkthrough?.steps.forEach(step => {
				if (!step.done) {
					this.gettingStartedService.progressStep(step.id);
				}
			});
			this.hideCategory(this.currentWalkthrough?.id);
			this.scrollPrev();
		} else {
			throw Error('No walkthrough opened');
		}
	}

	private toggleStepCompletion(argument: string) {
		const stepToggle = assertIsDefined(this.currentWalkthrough?.steps.find(step => step.id === argument));
		if (stepToggle.done) {
			this.gettingStartedService.deprogressStep(argument);
		} else {
			this.gettingStartedService.progressStep(argument);
		}
	}

	private async openWalkthroughSelector() {
		const selection = await this.quickInputService.pick(this.gettingStartedCategories
			.filter(c => this.contextService.contextMatchesRules(c.when))
			.map(x => ({
				id: x.id,
				label: x.title,
				detail: x.description,
				description: x.source,
			})), { canPickMany: false, matchOnDescription: true, matchOnDetail: true, title: localize('pickWalkthroughs', "Open Walkthrough...") });
		if (selection) {
			this.runDispatchCommand('selectCategory', selection.id);
		}
	}

	private getHiddenCategories(): Set<string> {
		return new Set(JSON.parse(this.storageService.get(hiddenEntriesConfigurationKey, StorageScope.PROFILE, '[]')));
	}

	private setHiddenCategories(hidden: string[]) {
		this.storageService.store(
			hiddenEntriesConfigurationKey,
			JSON.stringify(hidden),
			StorageScope.PROFILE,
			StorageTarget.USER);
	}

	private currentMediaComponent: string | undefined = undefined;
	private currentMediaType: string | undefined = undefined;
	private async buildMediaComponent(stepId: string) {
		if (!this.currentWalkthrough) {
			throw Error('no walkthrough selected');
		}
		const stepToExpand = assertIsDefined(this.currentWalkthrough.steps.find(step => step.id === stepId));

		if (this.currentMediaComponent === stepId) { return; }
		this.currentMediaComponent = stepId;

		this.stepDisposables.clear();

		this.stepDisposables.add({
			dispose: () => {
				this.currentMediaComponent = undefined;
			}
		});

		if (this.currentMediaType !== stepToExpand.media.type) {

			this.currentMediaType = stepToExpand.media.type;

			this.mediaDisposables.add(toDisposable(() => {
				this.currentMediaType = undefined;
			}));

			clearNode(this.stepMediaComponent);

			if (stepToExpand.media.type === 'svg') {
				this.webview = this.mediaDisposables.add(this.webviewService.createWebviewElement({ title: undefined, options: { disableServiceWorker: true }, contentOptions: {}, extension: undefined }));
				this.webview.mountTo(this.stepMediaComponent);
			} else if (stepToExpand.media.type === 'markdown') {
				this.webview = this.mediaDisposables.add(this.webviewService.createWebviewElement({ options: {}, contentOptions: { localResourceRoots: [stepToExpand.media.root], allowScripts: true }, title: '', extension: undefined }));
				this.webview.mountTo(this.stepMediaComponent);
			}
		}

		if (stepToExpand.media.type === 'image') {

			this.stepsContent.classList.add('image');
			this.stepsContent.classList.remove('markdown');

			const media = stepToExpand.media;
			const mediaElement = $<HTMLImageElement>('img');
			clearNode(this.stepMediaComponent);
			this.stepMediaComponent.appendChild(mediaElement);
			mediaElement.setAttribute('alt', media.altText);
			this.updateMediaSourceForColorMode(mediaElement, media.path);

			this.stepDisposables.add(addDisposableListener(this.stepMediaComponent, 'click', () => {
				const hrefs = flatten(stepToExpand.description.map(lt => lt.nodes.filter((node): node is ILink => typeof node !== 'string').map(node => node.href)));
				if (hrefs.length === 1) {
					const href = hrefs[0];
					if (href.startsWith('http')) {
						this.telemetryService.publicLog2<GettingStartedActionEvent, GettingStartedActionClassification>('gettingStarted.ActionExecuted', { command: 'runStepAction', argument: href, walkthroughId: this.currentWalkthrough?.id });
						this.openerService.open(href);
					}
				}
			}));

			this.stepDisposables.add(this.themeService.onDidColorThemeChange(() => this.updateMediaSourceForColorMode(mediaElement, media.path)));

		}
		else if (stepToExpand.media.type === 'svg') {
			this.stepsContent.classList.add('image');
			this.stepsContent.classList.remove('markdown');

			const media = stepToExpand.media;
			this.webview.setHtml(await this.detailsRenderer.renderSVG(media.path));

			let isDisposed = false;
			this.stepDisposables.add(toDisposable(() => { isDisposed = true; }));

			this.stepDisposables.add(this.themeService.onDidColorThemeChange(async () => {
				// Render again since color vars change
				const body = await this.detailsRenderer.renderSVG(media.path);
				if (!isDisposed) { // Make sure we weren't disposed of in the meantime
					this.webview.setHtml(body);
				}
			}));

			this.stepDisposables.add(addDisposableListener(this.stepMediaComponent, 'click', () => {
				const hrefs = flatten(stepToExpand.description.map(lt => lt.nodes.filter((node): node is ILink => typeof node !== 'string').map(node => node.href)));
				if (hrefs.length === 1) {
					const href = hrefs[0];
					if (href.startsWith('http')) {
						this.telemetryService.publicLog2<GettingStartedActionEvent, GettingStartedActionClassification>('gettingStarted.ActionExecuted', { command: 'runStepAction', argument: href, walkthroughId: this.currentWalkthrough?.id });
						this.openerService.open(href);
					}
				}
			}));

			this.stepDisposables.add(this.webview.onDidClickLink(link => {
				if (matchesScheme(link, Schemas.https) || matchesScheme(link, Schemas.http) || (matchesScheme(link, Schemas.command))) {
					this.openerService.open(link, { allowCommands: true });
				}
			}));

		}
		else if (stepToExpand.media.type === 'markdown') {

			this.stepsContent.classList.remove('image');
			this.stepsContent.classList.add('markdown');

			const media = stepToExpand.media;

			const rawHTML = await this.detailsRenderer.renderMarkdown(media.path, media.base);
			this.webview.setHtml(rawHTML);

			const serializedContextKeyExprs = rawHTML.match(/checked-on=\"([^'][^"]*)\"/g)?.map(attr => attr.slice('checked-on="'.length, -1)
				.replace(/&#39;/g, '\'')
				.replace(/&amp;/g, '&'));

			const postTrueKeysMessage = () => {
				const enabledContextKeys = serializedContextKeyExprs?.filter(expr => this.contextService.contextMatchesRules(ContextKeyExpr.deserialize(expr)));
				if (enabledContextKeys) {
					this.webview.postMessage({
						enabledContextKeys
					});
				}
			};

			if (serializedContextKeyExprs) {
				const contextKeyExprs = coalesce(serializedContextKeyExprs.map(expr => ContextKeyExpr.deserialize(expr)));
				const watchingKeys = new Set(flatten(contextKeyExprs.map(expr => expr.keys())));

				this.stepDisposables.add(this.contextService.onDidChangeContext(e => {
					if (e.affectsSome(watchingKeys)) { postTrueKeysMessage(); }
				}));
			}

			let isDisposed = false;
			this.stepDisposables.add(toDisposable(() => { isDisposed = true; }));

			this.stepDisposables.add(this.webview.onDidClickLink(link => {
				if (matchesScheme(link, Schemas.https) || matchesScheme(link, Schemas.http) || (matchesScheme(link, Schemas.command))) {
					const toSide = link.startsWith('command:toSide:');
					if (toSide) {
						link = link.replace('command:toSide:', 'command:');
						this.focusSideEditorGroup();
					}
					this.openerService.open(link, { allowCommands: true, openToSide: toSide });
				}
			}));

			if (rawHTML.indexOf('<code>') >= 0) {
				// Render again when Theme changes since syntax highlighting of code blocks may have changed
				this.stepDisposables.add(this.themeService.onDidColorThemeChange(async () => {
					const body = await this.detailsRenderer.renderMarkdown(media.path, media.base);
					if (!isDisposed) { // Make sure we weren't disposed of in the meantime
						this.webview.setHtml(body);
						postTrueKeysMessage();
					}
				}));
			}

			const layoutDelayer = new Delayer(50);

			this.layoutMarkdown = () => {
				layoutDelayer.trigger(() => {
					this.webview.postMessage({ layoutMeNow: true });
				});
			};

			this.stepDisposables.add(layoutDelayer);
			this.stepDisposables.add({ dispose: () => this.layoutMarkdown = undefined });

			postTrueKeysMessage();

			this.stepDisposables.add(this.webview.onMessage(e => {
				const message: string = e.message as string;
				if (message.startsWith('command:')) {
					this.openerService.open(message, { allowCommands: true });
				} else if (message.startsWith('setTheme:')) {
					this.configurationService.updateValue(ThemeSettings.COLOR_THEME, message.slice('setTheme:'.length), ConfigurationTarget.USER);
				} else {
					console.error('Unexpected message', message);
				}
			}));
		}
	}

	async selectStepLoose(id: string) {
		// Allow passing in id with a category appended or with just the id of the step
		if (id.startsWith(`${this.editorInput.selectedCategory}#`)) {
			this.selectStep(id);
		} else {
			const toSelect = this.editorInput.selectedCategory + '#' + id;
			this.selectStep(toSelect);
		}
	}

	private async selectStep(id: string | undefined, delayFocus = true) {
		if (id) {
			let stepElement = this.container.querySelector<HTMLDivElement>(`[data-step-id="${id}"]`);
			if (!stepElement) {
				// Selected an element that is not in-context, just fallback to whatever.
				stepElement = this.container.querySelector<HTMLDivElement>(`[data-step-id]`);
				if (!stepElement) {
					// No steps around... just ignore.
					return;
				}
				id = assertIsDefined(stepElement.getAttribute('data-step-id'));
			}
			stepElement.parentElement?.querySelectorAll<HTMLElement>('.expanded').forEach(node => {
				if (node.getAttribute('data-step-id') !== id) {
					node.classList.remove('expanded');
					node.setAttribute('aria-expanded', 'false');
				}
			});
			setTimeout(() => (stepElement as HTMLElement).focus(), delayFocus && this.shouldAnimate() ? SLIDE_TRANSITION_TIME_MS : 0);

			this.editorInput.selectedStep = id;

			stepElement.classList.add('expanded');
			stepElement.setAttribute('aria-expanded', 'true');
			this.buildMediaComponent(id);
			this.gettingStartedService.progressByEvent('stepSelected:' + id);
		} else {
			this.editorInput.selectedStep = undefined;
		}

		this.detailsPageScrollbar?.scanDomNode();
		this.detailsScrollbar?.scanDomNode();
	}

	private updateMediaSourceForColorMode(element: HTMLImageElement, sources: { hcDark: URI; hcLight: URI; dark: URI; light: URI }) {
		const themeType = this.themeService.getColorTheme().type;
		const src = sources[themeType].toString(true).replace(/ /g, '%20');
		element.srcset = src.toLowerCase().endsWith('.svg') ? src : (src + ' 1.5x');
	}

	protected createEditor(parent: HTMLElement) {
		if (this.detailsPageScrollbar) { this.detailsPageScrollbar.dispose(); }
		if (this.categoriesPageScrollbar) { this.categoriesPageScrollbar.dispose(); }

		this.categoriesSlide = $('.gettingStartedSlideCategories.gettingStartedSlide');

		const prevButton = $('button.prev-button.button-link', { 'x-dispatch': 'scrollPrev' }, $('span.scroll-button.codicon.codicon-chevron-left'), $('span.moreText', {}, localize('Get started', "Get started")));
		this.stepsSlide = $('.gettingStartedSlideDetails.gettingStartedSlide', {}, prevButton);

		this.stepsContent = $('.gettingStartedDetailsContent', {});

		this.detailsPageScrollbar = this._register(new DomScrollableElement(this.stepsContent, { className: 'full-height-scrollable' }));
		this.categoriesPageScrollbar = this._register(new DomScrollableElement(this.categoriesSlide, { className: 'full-height-scrollable categoriesScrollbar' }));

		this.stepsSlide.appendChild(this.detailsPageScrollbar.getDomNode());

		const gettingStartedPage = $('.gettingStarted', {}, this.categoriesPageScrollbar.getDomNode(), this.stepsSlide);
		this.container.appendChild(gettingStartedPage);

		this.categoriesPageScrollbar.scanDomNode();
		this.detailsPageScrollbar.scanDomNode();

		parent.appendChild(this.container);
	}

	private async buildCategoriesSlide() {

		this.categoriesSlideDisposables.clear();
		const showOnStartupCheckbox = new Toggle({
			icon: Codicon.check,
			actionClassName: 'getting-started-checkbox',
			isChecked: this.configurationService.getValue(configurationKey) === 'welcomePage',
			title: localize('checkboxTitle', "When checked, this page will be shown on startup."),
			...defaultToggleStyles
		});
		showOnStartupCheckbox.domNode.id = 'showOnStartup';
		const showOnStartupLabel = $('label.caption', { for: 'showOnStartup' }, localize('welcomePage.showOnStartup', "Show welcome page on startup"));
		const onShowOnStartupChanged = () => {
			if (showOnStartupCheckbox.checked) {
				this.telemetryService.publicLog2<GettingStartedActionEvent, GettingStartedActionClassification>('gettingStarted.ActionExecuted', { command: 'showOnStartupChecked', argument: undefined, walkthroughId: this.currentWalkthrough?.id });
				this.configurationService.updateValue(configurationKey, 'welcomePage');
			} else {
				this.telemetryService.publicLog2<GettingStartedActionEvent, GettingStartedActionClassification>('gettingStarted.ActionExecuted', { command: 'showOnStartupUnchecked', argument: undefined, walkthroughId: this.currentWalkthrough?.id });
				this.configurationService.updateValue(configurationKey, 'none');
			}
		};
		this.categoriesSlideDisposables.add(showOnStartupCheckbox);
		this.categoriesSlideDisposables.add(showOnStartupCheckbox.onChange(() => {
			onShowOnStartupChanged();
		}));
		this.categoriesSlideDisposables.add(addDisposableListener(showOnStartupLabel, 'click', () => {
			showOnStartupCheckbox.checked = !showOnStartupCheckbox.checked;
			onShowOnStartupChanged();
		}));

		const imageUri = URI.parse(require.toUrl('./media/aide-white.svg'));
		const header = $('.header', {},
			$('img.product-icon', { src: imageUri.toString(true), width: '100px', height: '100px' }),
			$('h1.product-name.caption', {}, this.productService.nameLong),
			$('p.subtitle.description', {}, localize({ key: 'gettingStarted.editingEvolved', comment: ['Shown as subtitle on the Welcome page.'] }, "An AI-powered mod of VSCode"))
		);

		const leftFeatures = $('.categories-column.categories-column-left', {},
			$('.feature', {},
				$('img.feature-image', { src: URI.parse(require.toUrl('./media/agent.png')).toString(true), width: '100%', height: 'auto' }),
				$('p.feature-text', {}, localize('feature1', "Get all your work done with the AI agent living in your editor")),
			),
			$('.feature', {},
				$('img.feature-image', { src: URI.parse(require.toUrl('./media/search.png')).toString(true), width: '100%', height: 'auto' }),
				$('p.feature-text', {}, localize('feature2', "Search for code by meaning, not just keywords")),
			),
		);

		const rightFeatures = $('.categories-column.categories-column-right', {},
			$('.feature', {},
				$('img.feature-image', { src: URI.parse(require.toUrl('./media/hoverchat.png')).toString(true), width: '100%', height: 'auto' }),
				$('p.feature-text', {}, localize('feature3', "Use the floating chat window to get help from the AI agent anytime")),
			),
			$('.feature', {},
				$('img.feature-image', { src: URI.parse(require.toUrl('./media/changetracker.png')).toString(true), width: '100%', height: 'auto' }),
				$('p.feature-text', {}, localize('feature4', "See your changes being grouped and summarised in real time")),
			),
		);

		const leftColumn = $('.categories-column.categories-column-left', {},);
		const rightColumn = $('.categories-column.categories-column-right', {},);

		const startList = this.buildStartList();
		const recentList = this.buildRecentlyOpenedList();
		const gettingStartedList = this.buildGettingStartedWalkthroughsList();

		const footer = $('.footer', {},
			$('p.showOnStartup', {},
				showOnStartupCheckbox.domNode,
				showOnStartupLabel,
			));

		const layoutLists = () => {
<<<<<<< HEAD
			this.container.classList.remove('noWalkthroughs');
			reset(rightColumn, featuredExtensionList.getDomElement(), gettingStartedList.getDomElement());
			// ================================================================
			// Commenting this condition out, because we want a static starting state
			// if (gettingStartedList.itemCount) {
			// }
			// else {
			// 	this.container.classList.add('noWalkthroughs');
			// 	reset(rightColumn, featuredExtensionList.getDomElement());
			// }
			setTimeout(() => this.categoriesPageScrollbar?.scanDomNode(), 50);
			layoutRecentList();
		};
=======
			if (gettingStartedList.itemCount) {
				this.container.classList.remove('noWalkthroughs');
				reset(rightColumn, gettingStartedList.getDomElement());
			}
			else {
				this.container.classList.add('noWalkthroughs');
				reset(rightColumn);
>>>>>>> 63a3873d

			}
			setTimeout(() => this.categoriesPageScrollbar?.scanDomNode(), 50);
			layoutRecentList();
		};

		const layoutRecentList = () => {
			if (this.container.classList.contains('noWalkthroughs') && this.container.classList.contains('noExtensions')) {
				recentList.setLimit(10);
				reset(leftColumn, startList.getDomElement());
				reset(rightColumn, recentList.getDomElement());
			} else {
				recentList.setLimit(5);
				reset(leftColumn, startList.getDomElement(), recentList.getDomElement());
			}
		};

		gettingStartedList.onDidChange(layoutLists);
		layoutLists();

		reset(this.categoriesSlide, $('.gettingStartedCategoriesContainer', {}, header, leftFeatures, rightFeatures, footer,));
		this.categoriesPageScrollbar?.scanDomNode();

		this.updateCategoryProgress();
		this.registerDispatchListeners();

		if (this.editorInput.selectedCategory) {
			this.currentWalkthrough = this.gettingStartedCategories.find(category => category.id === this.editorInput.selectedCategory);

			if (!this.currentWalkthrough) {
				this.gettingStartedCategories = this.gettingStartedService.getWalkthroughs();
				this.currentWalkthrough = this.gettingStartedCategories.find(category => category.id === this.editorInput.selectedCategory);
				if (this.currentWalkthrough) {
					this.buildCategorySlide(this.editorInput.selectedCategory, this.editorInput.selectedStep);
					this.setSlide('details');
					return;
				}
			}
			else {
				this.buildCategorySlide(this.editorInput.selectedCategory, this.editorInput.selectedStep);
				this.setSlide('details');
				return;
			}
		}

		const someStepsComplete = this.gettingStartedCategories.some(category => category.steps.find(s => s.done));
		if (this.editorInput.showTelemetryNotice && this.productService.openToWelcomeMainPage) {
			const telemetryNotice = $('p.telemetry-notice');
			this.buildTelemetryFooter(telemetryNotice);
			footer.appendChild(telemetryNotice);
		} else if (!this.productService.openToWelcomeMainPage && !someStepsComplete && !this.hasScrolledToFirstCategory) {
			const firstSessionDateString = this.storageService.get(firstSessionDateStorageKey, StorageScope.APPLICATION) || new Date().toUTCString();
			const daysSinceFirstSession = ((+new Date()) - (+new Date(firstSessionDateString))) / 1000 / 60 / 60 / 24;
			const fistContentBehaviour = daysSinceFirstSession < 1 ? 'openToFirstCategory' : 'index';

			if (fistContentBehaviour === 'openToFirstCategory') {
				const first = this.gettingStartedCategories.filter(c => !c.when || this.contextService.contextMatchesRules(c.when))[0];
				this.hasScrolledToFirstCategory = true;
				if (first) {
					this.currentWalkthrough = first;
					this.editorInput.selectedCategory = this.currentWalkthrough?.id;
					this.buildCategorySlide(this.editorInput.selectedCategory, undefined);
					this.setSlide('details');
					return;
				}
			}
		}

		this.setSlide('categories');
	}

	private buildRecentlyOpenedList(): GettingStartedIndexList<RecentEntry> {
		const renderRecent = (recent: RecentEntry) => {
			let fullPath: string;
			let windowOpenable: IWindowOpenable;
			if (isRecentFolder(recent)) {
				windowOpenable = { folderUri: recent.folderUri };
				fullPath = recent.label || this.labelService.getWorkspaceLabel(recent.folderUri, { verbose: Verbosity.LONG });
			} else {
				fullPath = recent.label || this.labelService.getWorkspaceLabel(recent.workspace, { verbose: Verbosity.LONG });
				windowOpenable = { workspaceUri: recent.workspace.configPath };
			}

			const { name, parentPath } = splitRecentLabel(fullPath);

			const li = $('li');
			const link = $('button.button-link');

			link.innerText = name;
			link.title = fullPath;
			link.setAttribute('aria-label', localize('welcomePage.openFolderWithPath', "Open folder {0} with path {1}", name, parentPath));
			link.addEventListener('click', e => {
				this.telemetryService.publicLog2<GettingStartedActionEvent, GettingStartedActionClassification>('gettingStarted.ActionExecuted', { command: 'openRecent', argument: undefined, walkthroughId: this.currentWalkthrough?.id });
				this.hostService.openWindow([windowOpenable], {
					forceNewWindow: e.ctrlKey || e.metaKey,
					remoteAuthority: recent.remoteAuthority || null // local window if remoteAuthority is not set or can not be deducted from the openable
				});
				e.preventDefault();
				e.stopPropagation();
			});
			li.appendChild(link);

			const span = $('span');
			span.classList.add('path');
			span.classList.add('detail');
			span.innerText = parentPath;
			span.title = fullPath;
			li.appendChild(span);

			return li;
		};

		if (this.recentlyOpenedList) { this.recentlyOpenedList.dispose(); }

		const recentlyOpenedList = this.recentlyOpenedList = new GettingStartedIndexList(
			{
				title: localize('recent', "Recent"),
				klass: 'recently-opened',
				limit: 5,
				empty: $('.empty-recent', {},
					localize('noRecents', "You have no recent folders,"),
					$('button.button-link', { 'x-dispatch': 'openFolder' }, localize('openFolder', "open a folder")),
					localize('toStart', "to start.")),

				more: $('.more', {},
					$('button.button-link',
						{
							'x-dispatch': 'showMoreRecents',
							title: localize('show more recents', "Show All Recent Folders {0}", this.getKeybindingLabel(OpenRecentAction.ID))
						}, localize('showAll', "More..."))),
				renderElement: renderRecent,
				contextService: this.contextService
			});

		recentlyOpenedList.onDidChange(() => this.registerDispatchListeners());
		this.recentlyOpened.then(({ workspaces }) => {
			// Filter out the current workspace
			const workspacesWithID = workspaces
				.filter(recent => !this.workspaceContextService.isCurrentWorkspace(isRecentWorkspace(recent) ? recent.workspace : recent.folderUri))
				.map(recent => ({ ...recent, id: isRecentWorkspace(recent) ? recent.workspace.id : recent.folderUri.toString() }));

			const updateEntries = () => {
				recentlyOpenedList.setEntries(workspacesWithID);
			};

			updateEntries();
			recentlyOpenedList.register(this.labelService.onDidChangeFormatters(() => updateEntries()));
		}).catch(onUnexpectedError);

		return recentlyOpenedList;
	}

	private buildStartList(): GettingStartedIndexList<IWelcomePageStartEntry> {
		const renderStartEntry = (entry: IWelcomePageStartEntry): HTMLElement =>
			$('li',
				{}, $('button.button-link',
					{
						'x-dispatch': 'selectStartEntry:' + entry.id,
						title: entry.description + ' ' + this.getKeybindingLabel(entry.command),
					},
					this.iconWidgetFor(entry),
					$('span', {}, entry.title)));

		if (this.startList) { this.startList.dispose(); }

		const startList = this.startList = new GettingStartedIndexList(
			{
				title: localize('start', "Start"),
				klass: 'start-container',
				limit: 10,
				renderElement: renderStartEntry,
				rankElement: e => -e.order,
				contextService: this.contextService
			});

		startList.setEntries(parsedStartEntries);
		startList.onDidChange(() => this.registerDispatchListeners());
		return startList;
	}

	private buildGettingStartedWalkthroughsList(): GettingStartedIndexList<IResolvedWalkthrough> {

		const renderGetttingStaredWalkthrough = (category: IResolvedWalkthrough): HTMLElement => {

			const renderNewBadge = (category.newItems || category.newEntry) && !category.isFeatured;
			const newBadge = $('.new-badge', {});
			if (category.newEntry) {
				reset(newBadge, $('.new-category', {}, localize('new', "New")));
			} else if (category.newItems) {
				reset(newBadge, $('.new-items', {}, localize({ key: 'newItems', comment: ['Shown when a list of items has changed based on an update from a remote source'] }, "Updated")));
			}

			const featuredBadge = $('.featured-badge', {});
			const descriptionContent = $('.description-content', {},);

			if (category.isFeatured) {
				reset(featuredBadge, $('.featured', {}, $('span.featured-icon.codicon.codicon-star-full')));
				reset(descriptionContent, ...renderLabelWithIcons(category.description));
			}

			const titleContent = $('h3.category-title.max-lines-3', { 'x-category-title-for': category.id });
			reset(titleContent, ...renderLabelWithIcons(category.title));

			return $('button.getting-started-category' + (category.isFeatured ? '.featured' : ''),
				{
					'x-dispatch': 'selectCategory:' + category.id,
					'title': category.description
				},
				featuredBadge,
				$('.main-content', {},
					this.iconWidgetFor(category),
					titleContent,
					renderNewBadge ? newBadge : $('.no-badge'),
					$('a.codicon.codicon-close.hide-category-button', {
						'tabindex': 0,
						'x-dispatch': 'hideCategory:' + category.id,
						'title': localize('close', "Hide"),
						'role': 'button',
						'aria-label': localize('closeAriaLabel', "Hide"),
					}),
				),
				descriptionContent,
				$('.category-progress', { 'x-data-category-id': category.id, },
					$('.progress-bar-outer', { 'role': 'progressbar' },
						$('.progress-bar-inner'))));
		};

		if (this.gettingStartedList) { this.gettingStartedList.dispose(); }

		const rankWalkthrough = (e: IResolvedWalkthrough) => {
			let rank: number | null = e.order;

			if (e.isFeatured) { rank += 7; }
			if (e.newEntry) { rank += 3; }
			if (e.newItems) { rank += 2; }
			if (e.recencyBonus) { rank += 4 * e.recencyBonus; }

			if (this.getHiddenCategories().has(e.id)) { rank = null; }
			return rank;
		};

		const gettingStartedList = this.gettingStartedList = new GettingStartedIndexList(
			{
				title: localize('walkthroughs', "Customize Aide"),
				klass: 'getting-started',
				limit: 5,
				footer: $('span.button-link.see-all-walkthroughs', { 'x-dispatch': 'seeAllWalkthroughs', 'tabindex': 0 }, localize('showAll', "More...")),
				renderElement: renderGetttingStaredWalkthrough,
				rankElement: rankWalkthrough,
				contextService: this.contextService,
			});

		gettingStartedList.onDidChange(() => {
			const hidden = this.getHiddenCategories();
			const someWalkthroughsHidden = hidden.size || gettingStartedList.itemCount < this.gettingStartedCategories.filter(c => this.contextService.contextMatchesRules(c.when)).length;
			this.container.classList.toggle('someWalkthroughsHidden', !!someWalkthroughsHidden);
			this.registerDispatchListeners();
			allWalkthroughsHiddenContext.bindTo(this.contextService).set(gettingStartedList.itemCount === 0);
			this.updateCategoryProgress();
		});

		gettingStartedList.setEntries(this.gettingStartedCategories);
		allWalkthroughsHiddenContext.bindTo(this.contextService).set(gettingStartedList.itemCount === 0);

		return gettingStartedList;
	}

	layout(size: Dimension) {
		this.detailsScrollbar?.scanDomNode();

		this.categoriesPageScrollbar?.scanDomNode();
		this.detailsPageScrollbar?.scanDomNode();

		this.startList?.layout(size);
		this.gettingStartedList?.layout(size);
		this.recentlyOpenedList?.layout(size);

		if (this.editorInput?.selectedStep && this.currentMediaType) {
			this.mediaDisposables.clear();
			this.stepDisposables.clear();
			this.buildMediaComponent(this.editorInput.selectedStep);
		}

		this.layoutMarkdown?.();

		this.container.classList.toggle('height-constrained', size.height <= 600);
		this.container.classList.toggle('width-constrained', size.width <= 400);
		this.container.classList.toggle('width-semi-constrained', size.width <= 800);

		this.categoriesPageScrollbar?.scanDomNode();
		this.detailsPageScrollbar?.scanDomNode();
		this.detailsScrollbar?.scanDomNode();
	}

	private updateCategoryProgress() {
		getWindow(this.container).document.querySelectorAll('.category-progress').forEach(element => {
			const categoryID = element.getAttribute('x-data-category-id');
			const category = this.gettingStartedCategories.find(category => category.id === categoryID);
			if (!category) { throw Error('Could not find category with ID ' + categoryID); }

			const stats = this.getWalkthroughCompletionStats(category);

			const bar = assertIsDefined(element.querySelector('.progress-bar-inner')) as HTMLDivElement;
			bar.setAttribute('aria-valuemin', '0');
			bar.setAttribute('aria-valuenow', '' + stats.stepsComplete);
			bar.setAttribute('aria-valuemax', '' + stats.stepsTotal);
			const progress = (stats.stepsComplete / stats.stepsTotal) * 100;
			bar.style.width = `${progress}%`;

			(element.parentElement as HTMLElement).classList.toggle('no-progress', stats.stepsComplete === 0);

			if (stats.stepsTotal === stats.stepsComplete) {
				bar.title = localize('gettingStarted.allStepsComplete', "All {0} steps complete!", stats.stepsComplete);
			}
			else {
				bar.title = localize('gettingStarted.someStepsComplete', "{0} of {1} steps complete", stats.stepsComplete, stats.stepsTotal);
			}
		});
	}

	private async scrollToCategory(categoryID: string, stepId?: string) {

		if (!this.gettingStartedCategories.some(c => c.id === categoryID)) {
			this.gettingStartedCategories = this.gettingStartedService.getWalkthroughs();
		}

		const ourCategory = this.gettingStartedCategories.find(c => c.id === categoryID);
		if (!ourCategory) {
			throw Error('Could not find category with ID: ' + categoryID);
		}

		this.inProgressScroll = this.inProgressScroll.then(async () => {
			reset(this.stepsContent);
			this.editorInput.selectedCategory = categoryID;
			this.editorInput.selectedStep = stepId;
			this.currentWalkthrough = ourCategory;
			this.buildCategorySlide(categoryID);
			this.setSlide('details');
		});
	}

	private iconWidgetFor(category: IResolvedWalkthrough | { icon: { type: 'icon'; icon: ThemeIcon } }) {
		const widget = category.icon.type === 'icon' ? $(ThemeIcon.asCSSSelector(category.icon.icon)) : $('img.category-icon', { src: category.icon.path });
		widget.classList.add('icon-widget');
		return widget;
	}

	private focusSideEditorGroup() {
		const fullSize = this.group ? this.groupsService.getPart(this.group).contentDimension : undefined;
		if (!fullSize || fullSize.width <= 700) { return; }
		if (this.groupsService.count === 1) {
			const sideGroup = this.groupsService.addGroup(this.groupsService.groups[0], GroupDirection.RIGHT);
			this.groupsService.activateGroup(sideGroup);

			const gettingStartedSize = Math.floor(fullSize.width / 2);

			const gettingStartedGroup = this.groupsService.getGroups(GroupsOrder.MOST_RECENTLY_ACTIVE).find(group => (group.activeEditor instanceof GettingStartedInput));
			this.groupsService.setSize(assertIsDefined(gettingStartedGroup), { width: gettingStartedSize, height: fullSize.height });
		}

		const nonGettingStartedGroup = this.groupsService.getGroups(GroupsOrder.MOST_RECENTLY_ACTIVE).find(group => !(group.activeEditor instanceof GettingStartedInput));
		if (nonGettingStartedGroup) {
			this.groupsService.activateGroup(nonGettingStartedGroup);
			nonGettingStartedGroup.focus();
		}
	}
	private runStepCommand(href: string) {

		const isCommand = href.startsWith('command:');
		const toSide = href.startsWith('command:toSide:');
		const command = href.replace(/command:(toSide:)?/, 'command:');

		this.telemetryService.publicLog2<GettingStartedActionEvent, GettingStartedActionClassification>('gettingStarted.ActionExecuted', { command: 'runStepAction', argument: href, walkthroughId: this.currentWalkthrough?.id });

		if (toSide) {
			this.focusSideEditorGroup();
		}
		if (isCommand) {
			const commandURI = URI.parse(command);

			// execute as command
			let args: any = [];
			try {
				args = parse(decodeURIComponent(commandURI.query));
			} catch {
				// ignore and retry
				try {
					args = parse(commandURI.query);
				} catch {
					// ignore error
				}
			}
			if (!Array.isArray(args)) {
				args = [args];
			}

			// If a step is requesting the OpenFolder action to be executed in an empty workspace...
			if ((commandURI.path === OpenFileFolderAction.ID.toString() ||
				commandURI.path === OpenFolderAction.ID.toString()) &&
				this.workspaceContextService.getWorkspace().folders.length === 0) {

				const selectedStepIndex = this.currentWalkthrough?.steps.findIndex(step => step.id === this.editorInput.selectedStep);

				// and there are a few more steps after this step which are yet to be completed...
				if (selectedStepIndex !== undefined &&
					selectedStepIndex > -1 &&
					this.currentWalkthrough?.steps.slice(selectedStepIndex + 1).some(step => !step.done)) {
					const restoreData: RestoreWalkthroughsConfigurationValue = { folder: UNKNOWN_EMPTY_WINDOW_WORKSPACE.id, category: this.editorInput.selectedCategory, step: this.editorInput.selectedStep };

					// save state to restore after reload
					this.storageService.store(
						restoreWalkthroughsConfigurationKey,
						JSON.stringify(restoreData),
						StorageScope.PROFILE, StorageTarget.MACHINE);
				}
			}

			this.commandService.executeCommand(commandURI.path, ...args).then(result => {
				const toOpen: URI = result?.openFolder;
				if (toOpen) {
					if (!URI.isUri(toOpen)) {
						console.warn('Warn: Running walkthrough command', href, 'yielded non-URI `openFolder` result', toOpen, '. It will be disregarded.');
						return;
					}
					const restoreData: RestoreWalkthroughsConfigurationValue = { folder: toOpen.toString(), category: this.editorInput.selectedCategory, step: this.editorInput.selectedStep };
					this.storageService.store(
						restoreWalkthroughsConfigurationKey,
						JSON.stringify(restoreData),
						StorageScope.PROFILE, StorageTarget.MACHINE);
					this.hostService.openWindow([{ folderUri: toOpen }]);
				}
			});
		} else {
			this.openerService.open(command, { allowCommands: true });
		}

		if (!isCommand && (href.startsWith('https://') || href.startsWith('http://'))) {
			this.gettingStartedService.progressByEvent('onLink:' + href);
		}
	}

	private buildStepMarkdownDescription(container: HTMLElement, text: LinkedText[]) {
		while (container.firstChild) { container.removeChild(container.firstChild); }

		for (const linkedText of text) {
			if (linkedText.nodes.length === 1 && typeof linkedText.nodes[0] !== 'string') {
				const node = linkedText.nodes[0];
				const buttonContainer = append(container, $('.button-container'));
				const button = new Button(buttonContainer, { title: node.title, supportIcons: true, ...defaultButtonStyles });

				const isCommand = node.href.startsWith('command:');
				const command = node.href.replace(/command:(toSide:)?/, 'command:');

				button.label = node.label;
				button.onDidClick(e => {
					e.stopPropagation();
					e.preventDefault();
					this.runStepCommand(node.href);
				}, null, this.detailsPageDisposables);

				if (isCommand) {
					const keybindingLabel = this.getKeybindingLabel(command);
					if (keybindingLabel) {
						container.appendChild($('span.shortcut-message', {}, localize('gettingStarted.keyboardTip', 'Tip: Use keyboard shortcut '), $('span.keybinding', {}, keybindingLabel)));
					}
				}

				this.detailsPageDisposables.add(button);
			} else {
				const p = append(container, $('p'));
				for (const node of linkedText.nodes) {
					if (typeof node === 'string') {
						const labelWithIcon = renderLabelWithIcons(node);
						for (const element of labelWithIcon) {
							if (typeof element === 'string') {
								p.appendChild(renderFormattedText(element, { inline: true, renderCodeSegments: true }));
							} else {
								p.appendChild(element);
							}
						}
					} else {
						const link = this.instantiationService.createInstance(Link, p, node, { opener: (href) => this.runStepCommand(href) });
						this.detailsPageDisposables.add(link);
					}
				}
			}
		}
		return container;
	}

	override clearInput() {
		this.stepDisposables.clear();
		super.clearInput();
	}

	private buildCategorySlide(categoryID: string, selectedStep?: string) {
		if (this.detailsScrollbar) { this.detailsScrollbar.dispose(); }

		this.extensionService.whenInstalledExtensionsRegistered().then(() => {
			// Remove internal extension id specifier from exposed id's
			this.extensionService.activateByEvent(`onWalkthrough:${categoryID.replace(/[^#]+#/, '')}`);
		});

		this.detailsPageDisposables.clear();
		this.mediaDisposables.clear();

		const category = this.gettingStartedCategories.find(category => category.id === categoryID);
		if (!category) {
			throw Error('could not find category with ID ' + categoryID);
		}

		const categoryDescriptorComponent =
			$('.getting-started-category',
				{},
				$('.category-description-container', {},
					$('h2.category-title.max-lines-3', { 'x-category-title-for': category.id }, ...renderLabelWithIcons(category.title)),
					$('.category-description.description.max-lines-3', { 'x-category-description-for': category.id }, ...renderLabelWithIcons(category.description))));

		const stepListContainer = $('.step-list-container');

		this.detailsPageDisposables.add(addDisposableListener(stepListContainer, 'keydown', (e) => {
			const event = new StandardKeyboardEvent(e);
			const currentStepIndex = () =>
				category.steps.findIndex(e => e.id === this.editorInput.selectedStep);

			if (event.keyCode === KeyCode.UpArrow) {
				const toExpand = category.steps.filter((step, index) => index < currentStepIndex() && this.contextService.contextMatchesRules(step.when));
				if (toExpand.length) {
					this.selectStep(toExpand[toExpand.length - 1].id, false);
				}
			}
			if (event.keyCode === KeyCode.DownArrow) {
				const toExpand = category.steps.find((step, index) => index > currentStepIndex() && this.contextService.contextMatchesRules(step.when));
				if (toExpand) {
					this.selectStep(toExpand.id, false);
				}
			}
		}));

		let renderedSteps: IResolvedWalkthroughStep[] | undefined = undefined;

		const contextKeysToWatch = new Set(category.steps.flatMap(step => step.when.keys()));

		const buildStepList = () => {

			category.steps.sort((a, b) => a.order - b.order);
			const toRender = category.steps
				.filter(step => this.contextService.contextMatchesRules(step.when));

			if (equals(renderedSteps, toRender, (a, b) => a.id === b.id)) {
				return;
			}

			renderedSteps = toRender;

			reset(stepListContainer, ...renderedSteps
				.map(step => {
					const codicon = $('.codicon' + (step.done ? '.complete' + ThemeIcon.asCSSSelector(gettingStartedCheckedCodicon) : ThemeIcon.asCSSSelector(gettingStartedUncheckedCodicon)),
						{
							'data-done-step-id': step.id,
							'x-dispatch': 'toggleStepCompletion:' + step.id,
							'role': 'checkbox',
							'tabindex': '0',
							'aria-checked': step.done ? 'true' : 'false'
						});

					const container = $('.step-description-container', { 'x-step-description-for': step.id });
					this.buildStepMarkdownDescription(container, step.description);

					const stepTitle = $('h3.step-title.max-lines-3', { 'x-step-title-for': step.id });
					reset(stepTitle, ...renderLabelWithIcons(step.title));

					const stepDescription = $('.step-container', {},
						stepTitle,
						container,
					);

					if (step.media.type === 'image') {
						stepDescription.appendChild(
							$('.image-description', { 'aria-label': localize('imageShowing', "Image showing {0}", step.media.altText) }),
						);
					}

					return $('button.getting-started-step',
						{
							'x-dispatch': 'selectTask:' + step.id,
							'data-step-id': step.id,
							'aria-expanded': 'false',
							'aria-checked': step.done ? 'true' : 'false',
							'role': 'button',
						},
						codicon,
						stepDescription);
				}));
		};

		buildStepList();

		this.detailsPageDisposables.add(this.contextService.onDidChangeContext(e => {
			if (e.affectsSome(contextKeysToWatch)) {
				buildStepList();
				this.registerDispatchListeners();
				this.selectStep(this.editorInput.selectedStep, false);
			}
		}));

		const showNextCategory = this.gettingStartedCategories.find(_category => _category.id === category.next);

		const stepsContainer = $(
			'.getting-started-detail-container', { 'role': 'list' },
			stepListContainer,
			$('.done-next-container', {},
				$('button.button-link.all-done', { 'x-dispatch': 'allDone' }, $('span.codicon.codicon-check-all'), localize('allDone', "Mark Done")),
				...(showNextCategory
					? [$('button.button-link.next', { 'x-dispatch': 'nextSection' }, localize('nextOne', "Next Section"), $('span.codicon.codicon-arrow-right'))]
					: []),
			)
		);
		this.detailsScrollbar = this._register(new DomScrollableElement(stepsContainer, { className: 'steps-container' }));
		const stepListComponent = this.detailsScrollbar.getDomNode();

		const categoryFooter = $('.getting-started-footer');
		if (this.editorInput.showTelemetryNotice && getTelemetryLevel(this.configurationService) !== TelemetryLevel.NONE && this.productService.enableTelemetry) {
			this.buildTelemetryFooter(categoryFooter);
		}

		reset(this.stepsContent, categoryDescriptorComponent, stepListComponent, this.stepMediaComponent, categoryFooter);

		const toExpand = category.steps.find(step => this.contextService.contextMatchesRules(step.when) && !step.done) ?? category.steps[0];
		this.selectStep(selectedStep ?? toExpand.id, !selectedStep);

		this.detailsScrollbar.scanDomNode();
		this.detailsPageScrollbar?.scanDomNode();

		this.registerDispatchListeners();
	}

	private buildTelemetryFooter(parent: HTMLElement) {
		const mdRenderer = this.instantiationService.createInstance(MarkdownRenderer, {});

		const privacyStatementCopy = localize('privacy statement', "privacy statement");
		const privacyStatementButton = `[${privacyStatementCopy}](command:workbench.action.openPrivacyStatementUrl)`;

		const optOutCopy = localize('optOut', "opt out");
		const optOutButton = `[${optOutCopy}](command:settings.filterByTelemetry)`;

		const text = localize({ key: 'footer', comment: ['fist substitution is "vs code", second is "privacy statement", third is "opt out".'] },
			"{0} collects usage data. Read our {1} and learn how to {2}.", this.productService.nameShort, privacyStatementButton, optOutButton);

		parent.append(mdRenderer.render({ value: text, isTrusted: true }).element);
		mdRenderer.dispose();
	}

	private getKeybindingLabel(command: string) {
		command = command.replace(/^command:/, '');
		const label = this.keybindingService.lookupKeybinding(command)?.getLabel();
		if (!label) { return ''; }
		else {
			return `(${label})`;
		}
	}

	private async scrollPrev() {
		this.inProgressScroll = this.inProgressScroll.then(async () => {
			this.currentWalkthrough = undefined;
			this.editorInput.selectedCategory = undefined;
			this.editorInput.selectedStep = undefined;
			this.editorInput.showTelemetryNotice = false;

			if (this.gettingStartedCategories.length !== this.gettingStartedList?.itemCount) {
				// extensions may have changed in the time since we last displayed the walkthrough list
				// rebuild the list
				this.buildCategoriesSlide();
			}

			this.selectStep(undefined);
			this.setSlide('categories');
			this.container.focus();
		});
	}

	private runSkip() {
		this.commandService.executeCommand('workbench.action.closeActiveEditor');
	}

	escape() {
		if (this.editorInput.selectedCategory) {
			this.scrollPrev();
		} else {
			this.runSkip();
		}
	}

	private setSlide(toEnable: 'details' | 'categories') {
		const slideManager = assertIsDefined(this.container.querySelector('.gettingStarted'));
		if (toEnable === 'categories') {
			slideManager.classList.remove('showDetails');
			slideManager.classList.add('showCategories');
			this.container.querySelector<HTMLButtonElement>('.prev-button.button-link')!.style.display = 'none';
			this.container.querySelector('.gettingStartedSlideDetails')!.querySelectorAll('button').forEach(button => button.disabled = true);
			this.container.querySelector('.gettingStartedSlideCategories')!.querySelectorAll('button').forEach(button => button.disabled = false);
			this.container.querySelector('.gettingStartedSlideCategories')!.querySelectorAll('input').forEach(button => button.disabled = false);
		} else {
			slideManager.classList.add('showDetails');
			slideManager.classList.remove('showCategories');
			this.container.querySelector<HTMLButtonElement>('.prev-button.button-link')!.style.display = 'block';
			this.container.querySelector('.gettingStartedSlideDetails')!.querySelectorAll('button').forEach(button => button.disabled = false);
			this.container.querySelector('.gettingStartedSlideCategories')!.querySelectorAll('button').forEach(button => button.disabled = true);
			this.container.querySelector('.gettingStartedSlideCategories')!.querySelectorAll('input').forEach(button => button.disabled = true);
		}
	}

	override focus() {
		super.focus();

		const active = this.container.ownerDocument.activeElement;

		let parent = this.container.parentElement;
		while (parent && parent !== active) {
			parent = parent.parentElement;
		}

		if (parent) {
			// Only set focus if there is no other focued element outside this chain.
			// This prevents us from stealing back focus from other focused elements such as quick pick due to delayed load.
			this.container.focus();
		}
	}
}

export class GettingStartedInputSerializer implements IEditorSerializer {
	public canSerialize(editorInput: GettingStartedInput): boolean {
		return true;
	}

	public serialize(editorInput: GettingStartedInput): string {
		return JSON.stringify({ selectedCategory: editorInput.selectedCategory, selectedStep: editorInput.selectedStep });
	}

	public deserialize(instantiationService: IInstantiationService, serializedEditorInput: string): GettingStartedInput {
		try {
			const { selectedCategory, selectedStep } = JSON.parse(serializedEditorInput);
			return new GettingStartedInput({ selectedCategory, selectedStep });
		} catch { }
		return new GettingStartedInput({});
	}
}<|MERGE_RESOLUTION|>--- conflicted
+++ resolved
@@ -839,21 +839,6 @@
 			));
 
 		const layoutLists = () => {
-<<<<<<< HEAD
-			this.container.classList.remove('noWalkthroughs');
-			reset(rightColumn, featuredExtensionList.getDomElement(), gettingStartedList.getDomElement());
-			// ================================================================
-			// Commenting this condition out, because we want a static starting state
-			// if (gettingStartedList.itemCount) {
-			// }
-			// else {
-			// 	this.container.classList.add('noWalkthroughs');
-			// 	reset(rightColumn, featuredExtensionList.getDomElement());
-			// }
-			setTimeout(() => this.categoriesPageScrollbar?.scanDomNode(), 50);
-			layoutRecentList();
-		};
-=======
 			if (gettingStartedList.itemCount) {
 				this.container.classList.remove('noWalkthroughs');
 				reset(rightColumn, gettingStartedList.getDomElement());
@@ -861,7 +846,6 @@
 			else {
 				this.container.classList.add('noWalkthroughs');
 				reset(rightColumn);
->>>>>>> 63a3873d
 
 			}
 			setTimeout(() => this.categoriesPageScrollbar?.scanDomNode(), 50);
