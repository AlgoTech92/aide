--- conflicted
+++ resolved
@@ -121,14 +121,8 @@
 			});
 
 			try {
-<<<<<<< HEAD
-				const variableData: IChatRequestVariableData = { variables: [] };
-				const openEditors = this.editorService.editors;
-				if (codebaseSearch) {
-=======
 				if (codebaseSearch) {
 					const openEditors = this.editorService.editors;
->>>>>>> f89010aa
 					for (const editor of openEditors) {
 						const resource = editor.resource;
 						if (!resource) {
@@ -142,11 +136,7 @@
 
 						const range = model.getFullModelRange();
 						const valueObj = { uri: resource, range: range };
-<<<<<<< HEAD
-						variableData.variables.push({
-=======
 						variables.push({
->>>>>>> f89010aa
 							id: 'vscode.file',
 							name: `file:${resource.path.split('/').pop()}`,
 							value: JSON.stringify(valueObj),
