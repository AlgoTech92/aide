--- conflicted
+++ resolved
@@ -130,15 +130,9 @@
 		if (!inputValue) {
 			const viewModelPlaceholder = this.widget.viewModel?.inputPlaceholder;
 			const defaultPlaceholder = slashCommands?.length ?
-<<<<<<< HEAD
-				localize('interactive.input.placeholderWithCommands', "Ask a question or type '/' for topics") :
+				localize('interactive.input.placeholderWithCommands', "Ask a question or type '@' or '/'") :
 				localize('interactive.input.placeholderNoCommands', "Initializing the chat...");
-			const placeholder = extensionPlaceholder ?? defaultPlaceholder;
-=======
-				localize('interactive.input.placeholderWithCommands', "Ask a question or type '@' or '/'") :
-				localize('interactive.input.placeholderNoCommands', "Ask a question");
 			const placeholder = viewModelPlaceholder ?? defaultPlaceholder;
->>>>>>> 90aee6d7
 			const decoration: IDecorationOptions[] = [
 				{
 					range: {
@@ -456,12 +450,8 @@
 	constructor(
 		@ILanguageFeaturesService private readonly languageFeaturesService: ILanguageFeaturesService,
 		@IChatWidgetService private readonly chatWidgetService: IChatWidgetService,
-<<<<<<< HEAD
-		// @IConfigurationService private readonly configurationService: IConfigurationService,
-=======
 		@IConfigurationService private readonly configurationService: IConfigurationService,
 		@IProductService private readonly productService: IProductService,
->>>>>>> 90aee6d7
 	) {
 		super();
 
@@ -469,17 +459,10 @@
 			_debugDisplayName: 'chatDynamicCompletions',
 			triggerCharacters: ['$'],
 			provideCompletionItems: async (model: ITextModel, position: Position, _context: CompletionContext, _token: CancellationToken) => {
-<<<<<<< HEAD
-				// const fileVariablesEnabled = this.configurationService.getValue('chat.experimental.fileVariables');
-				// if (!fileVariablesEnabled) {
-				// 	return;
-				// }
-=======
-				const fileVariablesEnabled = this.configurationService.getValue('chat.experimental.fileVariables') ?? this.productService.quality !== 'stable';
+				const fileVariablesEnabled = this.configurationService.getValue('chat.experimental.fileVariables') ?? this.productService.quality === 'stable';
 				if (!fileVariablesEnabled) {
 					return;
 				}
->>>>>>> 90aee6d7
 
 				const widget = this.chatWidgetService.getWidgetByInputUri(model.uri);
 				if (!widget || !widget.supportsFileReferences) {
