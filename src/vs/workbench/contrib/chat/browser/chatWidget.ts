--- conflicted
+++ resolved
@@ -423,15 +423,11 @@
 		this.inputPart.render(container, '', this);
 
 		this._register(this.inputPart.onDidFocus(() => this._onDidFocus.fire()));
-<<<<<<< HEAD
 		this._register(this.inputPart.onDidBlur(() => this._onDidBlur.fire()));
-		this._register(this.inputPart.onDidAcceptFollowup(followup => this.acceptInput(followup)));
-=======
 		this._register(this.inputPart.onDidAcceptFollowup(followup => {
 			// this.chatService.notifyUserAction
 			this.acceptInput(followup.message);
 		}));
->>>>>>> 90aee6d7
 		this._register(this.inputPart.onDidChangeHeight(() => this.bodyDimension && this.layout(this.bodyDimension.height, this.bodyDimension.width)));
 	}
 
@@ -500,15 +496,11 @@
 		this.inputPart.setValue(value);
 	}
 
-<<<<<<< HEAD
-	async acceptInput(query?: string | IChatReplyFollowup): Promise<void> {
+	async acceptInput(query?: string): Promise<void> {
 		// TODO(skcd): This is how we want to use the context which the user has
 		// provided
 		const chatUserProvidedContext = this.chatUserProvidedContext;
 		this.chatUserProvidedContext = undefined;
-=======
-	async acceptInput(query?: string): Promise<void> {
->>>>>>> 90aee6d7
 		if (this.viewModel) {
 			const editorValue = this.inputPart.inputEditor.getValue();
 			this._onDidAcceptInput.fire(editorValue);
@@ -519,13 +511,8 @@
 
 			this._chatAccessibilityService.acceptRequest();
 			const input = query ?? editorValue;
-<<<<<<< HEAD
-			const usedSlashCommand = this.lookupSlashCommand(typeof input === 'string' ? input : input.message);
+			const usedSlashCommand = this.lookupSlashCommand(input);
 			const result = await this.chatService.sendRequest(this.viewModel.sessionId, input, chatUserProvidedContext, usedSlashCommand);
-=======
-			const usedSlashCommand = this.lookupSlashCommand(input);
-			const result = await this.chatService.sendRequest(this.viewModel.sessionId, input, usedSlashCommand);
->>>>>>> 90aee6d7
 
 			if (result) {
 				this.inputPart.acceptInput(query);
