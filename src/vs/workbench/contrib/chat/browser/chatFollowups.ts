/*---------------------------------------------------------------------------------------------
 *  Copyright (c) Microsoft Corporation. All rights reserved.
 *  Licensed under the MIT License. See License.txt in the project root for license information.
 *--------------------------------------------------------------------------------------------*/

import * as dom from 'vs/base/browser/dom';
import { Button, IButtonStyles } from 'vs/base/browser/ui/button/button';
import { MarkdownString } from 'vs/base/common/htmlContent';
import { Disposable } from 'vs/base/common/lifecycle';
import { localize } from 'vs/nls';
import { ContextKeyExpr, IContextKeyService } from 'vs/platform/contextkey/common/contextkey';
<<<<<<< HEAD
import { IChatWidgetService } from 'vs/workbench/contrib/chat/browser/chat';
import { IChatAgentService } from 'vs/workbench/contrib/chat/common/chatAgents';
=======
import { ChatAgentLocation, IChatAgentService } from 'vs/workbench/contrib/chat/common/chatAgents';
>>>>>>> bb7bd51f
import { chatAgentLeader, chatSubcommandLeader } from 'vs/workbench/contrib/chat/common/chatParserTypes';
import { IChatFollowup } from 'vs/workbench/contrib/chat/common/chatService';
import { IInlineChatFollowup } from 'vs/workbench/contrib/inlineChat/common/inlineChat';

const $ = dom.$;

export class ChatFollowups<T extends IChatFollowup | IInlineChatFollowup> extends Disposable {
	constructor(
		container: HTMLElement,
		followups: T[],
		private readonly location: ChatAgentLocation,
		private readonly options: IButtonStyles | undefined,
		private readonly clickHandler: (followup: T) => void,
		@IContextKeyService private readonly contextService: IContextKeyService,
		@IChatAgentService private readonly chatAgentService: IChatAgentService,
		@IChatWidgetService private readonly chatWidgetService: IChatWidgetService
	) {
		super();

		const followupsContainer = dom.append(container, $('.interactive-session-followups'));
		followups.forEach(followup => this.renderFollowup(followupsContainer, followup));
	}

	private renderFollowup(container: HTMLElement, followup: T): void {

		if (followup.kind === 'command' && followup.when && !this.contextService.contextMatchesRules(ContextKeyExpr.deserialize(followup.when))) {
			return;
		}

<<<<<<< HEAD
		const lastFocusedWidget = this.chatWidgetService.lastFocusedWidget;
		const providerId = lastFocusedWidget?.providerId;
		if (!providerId) {
			return;
		}

		if (!this.chatAgentService.getDefaultAgent(providerId)) {
=======
		if (!this.chatAgentService.getDefaultAgent(this.location)) {
>>>>>>> bb7bd51f
			// No default agent yet, which affects how followups are rendered, so can't render this yet
			return;
		}

		let tooltipPrefix = '';
<<<<<<< HEAD
		if ('agentId' in followup && followup.agentId && followup.agentId !== this.chatAgentService.getDefaultAgent(providerId)?.id) {
			tooltipPrefix += `${chatAgentLeader}${followup.agentId} `;
=======
		if ('agentId' in followup && followup.agentId && followup.agentId !== this.chatAgentService.getDefaultAgent(this.location)?.id) {
			const agent = this.chatAgentService.getAgent(followup.agentId);
			if (!agent) {
				// Refers to agent that doesn't exist
				return;
			}

			tooltipPrefix += `${chatAgentLeader}${agent.name} `;
>>>>>>> bb7bd51f
			if ('subCommand' in followup && followup.subCommand) {
				tooltipPrefix += `${chatSubcommandLeader}${followup.subCommand} `;
			}
		}

		const baseTitle = followup.kind === 'reply' ?
			(followup.title || followup.message)
			: followup.title;

		const tooltip = tooltipPrefix +
			('tooltip' in followup && followup.tooltip || baseTitle);
		const button = this._register(new Button(container, { ...this.options, supportIcons: true, title: tooltip }));
		if (followup.kind === 'reply') {
			button.element.classList.add('interactive-followup-reply');
		} else if (followup.kind === 'command') {
			button.element.classList.add('interactive-followup-command');
		}
		button.element.ariaLabel = localize('followUpAriaLabel', "Follow up question: {0}", followup.title);
		let label = '';
		if (followup.kind === 'reply') {
			label = '$(sparkle) ' + baseTitle;
		} else {
			label = baseTitle;
		}
		button.label = new MarkdownString(label, { supportThemeIcons: true });

		this._register(button.onDidClick(() => this.clickHandler(followup)));
	}
}<|MERGE_RESOLUTION|>--- conflicted
+++ resolved
@@ -9,12 +9,7 @@
 import { Disposable } from 'vs/base/common/lifecycle';
 import { localize } from 'vs/nls';
 import { ContextKeyExpr, IContextKeyService } from 'vs/platform/contextkey/common/contextkey';
-<<<<<<< HEAD
-import { IChatWidgetService } from 'vs/workbench/contrib/chat/browser/chat';
-import { IChatAgentService } from 'vs/workbench/contrib/chat/common/chatAgents';
-=======
 import { ChatAgentLocation, IChatAgentService } from 'vs/workbench/contrib/chat/common/chatAgents';
->>>>>>> bb7bd51f
 import { chatAgentLeader, chatSubcommandLeader } from 'vs/workbench/contrib/chat/common/chatParserTypes';
 import { IChatFollowup } from 'vs/workbench/contrib/chat/common/chatService';
 import { IInlineChatFollowup } from 'vs/workbench/contrib/inlineChat/common/inlineChat';
@@ -30,7 +25,6 @@
 		private readonly clickHandler: (followup: T) => void,
 		@IContextKeyService private readonly contextService: IContextKeyService,
 		@IChatAgentService private readonly chatAgentService: IChatAgentService,
-		@IChatWidgetService private readonly chatWidgetService: IChatWidgetService
 	) {
 		super();
 
@@ -44,26 +38,12 @@
 			return;
 		}
 
-<<<<<<< HEAD
-		const lastFocusedWidget = this.chatWidgetService.lastFocusedWidget;
-		const providerId = lastFocusedWidget?.providerId;
-		if (!providerId) {
-			return;
-		}
-
-		if (!this.chatAgentService.getDefaultAgent(providerId)) {
-=======
 		if (!this.chatAgentService.getDefaultAgent(this.location)) {
->>>>>>> bb7bd51f
 			// No default agent yet, which affects how followups are rendered, so can't render this yet
 			return;
 		}
 
 		let tooltipPrefix = '';
-<<<<<<< HEAD
-		if ('agentId' in followup && followup.agentId && followup.agentId !== this.chatAgentService.getDefaultAgent(providerId)?.id) {
-			tooltipPrefix += `${chatAgentLeader}${followup.agentId} `;
-=======
 		if ('agentId' in followup && followup.agentId && followup.agentId !== this.chatAgentService.getDefaultAgent(this.location)?.id) {
 			const agent = this.chatAgentService.getAgent(followup.agentId);
 			if (!agent) {
@@ -72,7 +52,6 @@
 			}
 
 			tooltipPrefix += `${chatAgentLeader}${agent.name} `;
->>>>>>> bb7bd51f
 			if ('subCommand' in followup && followup.subCommand) {
 				tooltipPrefix += `${chatSubcommandLeader}${followup.subCommand} `;
 			}
