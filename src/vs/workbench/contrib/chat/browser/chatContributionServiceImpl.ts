--- conflicted
+++ resolved
@@ -150,15 +150,9 @@
 		const viewId = this._chatContributionService.getViewIdForProvider(providerDescriptor.id);
 		const viewDescriptor: IViewDescriptor[] = [{
 			id: viewId,
-<<<<<<< HEAD
 			containerIcon: viewContainer.icon,
 			containerTitle: viewContainer.title.value,
-			name: providerDescriptor.label,
-=======
-			containerIcon: this._viewContainer.icon,
-			containerTitle: this._viewContainer.title.value,
 			name: { value: providerDescriptor.label, original: providerDescriptor.label },
->>>>>>> 257d2bfd
 			canToggleVisibility: false,
 			canMoveView: true,
 			ctorDescriptor: new SyncDescriptor(ChatViewPane, [<IChatViewOptions>{ providerId: providerDescriptor.id }]),
