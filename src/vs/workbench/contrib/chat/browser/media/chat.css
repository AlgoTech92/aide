--- conflicted
+++ resolved
@@ -473,7 +473,14 @@
 	width: auto;
 }
 
-<<<<<<< HEAD
+.interactive-item-container .chat-resource-widget {
+	background-color: var(--vscode-chat-slashCommandBackground);
+	color: var(--vscode-chat-slashCommandForeground);
+	border-radius: 3px;
+	white-space: nowrap;
+	padding: 1px;
+}
+
 /* #region Quick Chat */
 
 .monaco-workbench > .hover-chat-container {
@@ -531,13 +538,4 @@
 	border-bottom-left-radius: 6px;
 }
 
-/* #endregion */
-=======
-.interactive-item-container .chat-resource-widget {
-	background-color: var(--vscode-chat-slashCommandBackground);
-	color: var(--vscode-chat-slashCommandForeground);
-	border-radius: 3px;
-	white-space: nowrap;
-	padding: 1px;
-}
->>>>>>> 54fc6334
+/* #endregion */