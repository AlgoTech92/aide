/*---------------------------------------------------------------------------------------------
 *  Copyright (c) Microsoft Corporation. All rights reserved.
 *  Licensed under the MIT License. See License.txt in the project root for license information.
 *--------------------------------------------------------------------------------------------*/

.interactive-session {
	max-width: 850px;
	margin: auto;
}

.interactive-list > .monaco-list > .monaco-scrollable-element > .monaco-list-rows > .monaco-list-row > .monaco-tl-row > .monaco-tl-twistie {
	/* Hide twisties from chat tree rows, but not from nested trees within a chat response */
	display: none !important;
}

.interactive-item-container {
	padding: 16px 20px 16px 20px;
	display: flex;
	flex-direction: column;
	gap: 6px;
	color: var(--vscode-interactive-session-foreground);

	cursor: default;
	user-select: text;
	-webkit-user-select: text;
}

.interactive-item-container .header {
	display: flex;
	align-items: center;
	justify-content: space-between;
}

.interactive-item-container .header .user {
	display: flex;
	align-items: center;
	gap: 6px;
}

.interactive-item-container .header .username {
	margin: 0;
	font-size: 12px;
	font-weight: 600;
}

.interactive-item-container .header .avatar {
	display: flex;
	align-items: center;
	justify-content: center;
	width: 24px;
	height: 24px;
	pointer-events: none;
	user-select: none;
}

.interactive-item-container .header .avatar .icon {
	width: 24px;
	height: 24px;
}

.interactive-item-container .header .avatar .codicon {
	color: var(--vscode-interactive-session-foreground) !important;
}

.monaco-list-row:not(.focused) .interactive-item-container:not(:hover) .header .monaco-toolbar,
.monaco-list:not(:focus-within) .monaco-list-row .interactive-item-container:not(:hover) .header .monaco-toolbar,
.monaco-list-row:not(.focused) .interactive-item-container:not(:hover) .header .monaco-toolbar .action-label,
.monaco-list:not(:focus-within) .monaco-list-row .interactive-item-container:not(:hover) .header .monaco-toolbar .action-label {
	/* Also apply this rule to the .action-label directly to work around a strange issue- when the
	toolbar is hidden without that second rule, tabbing from the list container into a list item doesn't work
	and the tab key doesn't do anything. */
	display: none;
}

.interactive-item-container .header .monaco-toolbar .monaco-action-bar .actions-container {
	gap: 4px;
}

.interactive-item-container .header .monaco-toolbar .action-label {
	border: 1px solid transparent;
	padding: 2px;
}

.interactive-item-container .header .monaco-toolbar .checked.action-label,
.interactive-item-container .header .monaco-toolbar .checked.action-label:hover {
	color: var(--vscode-inputOption-activeForeground) !important;
	border-color: var(--vscode-inputOption-activeBorder);
	background-color: var(--vscode-inputOption-activeBackground);
}

.interactive-item-container .value {
	width: 100%;
}

.interactive-item-container .value .rendered-markdown table {
	width: 100%;
	text-align: left;
	margin-bottom: 16px;
}

.interactive-item-container .value .rendered-markdown table,
.interactive-item-container .value .rendered-markdown table td,
.interactive-item-container .value .rendered-markdown table th {
	border: 1px solid var(--vscode-chat-requestBorder);
	border-collapse: collapse;
	padding: 4px 6px;
}

.interactive-item-container .value .rendered-markdown a,
.interactive-item-container .value .interactive-session-followups,
.interactive-item-container .value .rendered-markdown a code {
	color: var(--vscode-textLink-foreground);
}

.interactive-item-container .value .rendered-markdown a:hover,
.interactive-item-container .value .rendered-markdown a:active {
	color: var(--vscode-textLink-activeForeground);
}

.interactive-list {
	overflow: hidden;
}

.interactive-request {
	border-bottom: 1px solid var(--vscode-chat-requestBorder);
	border-top: 1px solid var(--vscode-chat-requestBorder);
}

.interactive-item-container .value {
	white-space: normal;
	word-wrap: break-word;
}

.interactive-item-container .value > :last-child.rendered-markdown > :last-child {
	margin-bottom: 0px;
}

.interactive-item-container .value .rendered-markdown h1 {
	font-size: 20px;
	font-weight: 600;
	margin: 16px 0;

}

.interactive-item-container .value .rendered-markdown h2 {
	font-size: 16px;
	font-weight: 600;
	margin: 16px 0;
}

.interactive-item-container .value .rendered-markdown h3 {
	font-size: 14px;
	font-weight: 600;
	margin: 16px 0;
}

.interactive-item-container .value .rendered-markdown p {
	margin: 0 0 16px 0;
	line-height: 1.5em;
}

.interactive-item-container .value .rendered-markdown li {
	line-height: 1.3rem;
}

.interactive-item-container .monaco-tokenized-source,
.interactive-item-container code {
	font-family: var(--monaco-monospace-font);
	color: var(--vscode-textPreformat-foreground);
}

.interactive-item-container.interactive-item-compact {
	padding: 8px 20px 0 20px;
}

.interactive-item-container.interactive-item-compact .header {
	height: 16px;
}

.interactive-item-container.interactive-item-compact .header .avatar {
	width: 16px;
	height: 16px;
}

.interactive-item-container.interactive-item-compact .header .avatar .icon {
	width: 16px;
	height: 16px;
}

.interactive-item-container.interactive-item-compact .value {
	min-height: 0;
}

.interactive-item-container.interactive-item-compact .value .rendered-markdown p {
	margin: 0 0 8px 0;
}

.interactive-item-container.interactive-item-compact .value .rendered-markdown h1 {
	margin: 8px 0;

}

.interactive-item-container.interactive-item-compact .value .rendered-markdown h2 {
	margin: 8px 0;
}

.interactive-item-container.interactive-item-compact .value .rendered-markdown h3 {
	margin: 8px 0;
}

.interactive-item-container.interactive-item-compact .value .rendered-markdown p {
	margin: 0 0 8px 0;
}

.interactive-session .interactive-input-and-execute-toolbar {
	display: flex;
	box-sizing: border-box;
	cursor: text;
	margin: 0px 20px;
	background-color: var(--vscode-input-background);
	border: 1px solid var(--vscode-input-border, transparent);
	border-radius: 4px;
	position: relative;
	padding: 0 6px;
	margin-bottom: 4px;
	align-items: center;
	justify-content: space-between;
}

.interactive-session .interactive-input-and-side-toolbar {
	display: flex;
	gap: 4px;
	align-items: center;
}

.interactive-session .interactive-input-and-execute-toolbar.focused {
	border-color: var(--vscode-focusBorder);
}

.interactive-session .interactive-input-and-execute-toolbar .monaco-editor,
.interactive-session .interactive-input-and-execute-toolbar .monaco-editor .monaco-editor-background {
	background-color: var(--vscode-input-background) !important;
}

.interactive-session .interactive-input-and-execute-toolbar .monaco-editor .cursors-layer {
	padding-left: 4px;
}

.interactive-session .interactive-input-part .interactive-execute-toolbar {
	height: 22px;
}

.interactive-session .interactive-input-part .interactive-execute-toolbar .codicon-debug-stop {
	color: var(--vscode-icon-foreground) !important;
}

.interactive-item-container .interactive-result-editor-wrapper {
	position: relative;
}

.interactive-item-container .interactive-result-editor-wrapper .monaco-toolbar {
	display: none;
	position: absolute;
	top: -13px;
	right: 10px;
	height: 26px;
	background-color: var(--vscode-interactive-result-editor-background-color, var(--vscode-editor-background));
	border: 1px solid var(--vscode-chat-requestBorder);
	z-index: 100;
}

.interactive-item-container .interactive-result-editor-wrapper .monaco-toolbar .action-item {
	height: 24px;
	width: 24px;
	margin: 1px 2px;
}

.interactive-item-container .interactive-result-editor-wrapper .monaco-toolbar .action-item .codicon {
	margin: 1px;
}

.interactive-item-container .interactive-result-editor-wrapper:hover .monaco-toolbar,
.interactive-item-container .interactive-result-editor-wrapper .monaco-toolbar:focus-within,
.interactive-item-container .interactive-result-editor-wrapper.focused .monaco-toolbar {
	display: initial;
	border-radius: 2px;
}

.interactive-item-container .interactive-result-editor-wrapper {
	margin: 16px 0;
}

.interactive-session .interactive-item-container.interactive-response .interactive-result-editor-wrapper .interactive-result-editor .monaco-editor,
.interactive-session .interactive-item-container.interactive-response .interactive-result-editor-wrapper .interactive-result-editor .monaco-editor .margin,
.interactive-session .interactive-item-container.interactive-response .interactive-result-editor-wrapper .interactive-result-editor .monaco-editor .monaco-editor-background {
	background-color: var(--vscode-interactive-result-editor-background-color);
}

.interactive-item-container .interactive-result-editor-wrapper .interactive-result-editor .monaco-editor {
	border: 1px solid var(--vscode-input-border, transparent);
}

.interactive-item-container .interactive-result-editor-wrapper .interactive-result-editor .monaco-editor.focused {
	border-color: var(--vscode-focusBorder, transparent);
}

.interactive-item-container .interactive-result-editor-wrapper,
.interactive-item-container .interactive-result-editor-wrapper .monaco-editor,
.interactive-item-container .interactive-result-editor-wrapper .monaco-editor .overflow-guard {
	border-radius: 4px;
}

.interactive-item-container.interactive-item-compact .interactive-result-editor-wrapper {
	margin: 0 0 8px 0;
}

.interactive-response hr {
	border: none !important;
	border-top: 1px solid var(--vscode-chat-requestBorder) !important;
	margin: 16px 0 !important;
}

.interactive-response .interactive-response-error-details {
	display: flex;
	align-items: start;
	gap: 6px;
}

.interactive-response .interactive-response-error-details .rendered-markdown :last-child {
	margin-bottom: 0px;
}

.interactive-response .interactive-response-error-details .codicon {
	margin-top: 1px;
}

.interactive-response .interactive-response-error-details .codicon-error {
	color: var(--vscode-errorForeground) !important; /* Have to override default styles which apply to all lists */
}

.interactive-response .interactive-response-error-details .codicon-info {
	color: var(--vscode-notificationsInfoIcon-foreground) !important; /* Have to override default styles which apply to all lists */
}

.interactive-item-container .value .interactive-slash-command {
	color: var(--vscode-textLink-foreground);
}

.interactive-session .interactive-input-part {
	padding: 12px 0px;
	display: flex;
	flex-direction: column;
}

.interactive-session-followups {
	display: flex;
	flex-direction: column;
	gap: 8px;
	align-items: start;
}

.interactive-session-followups .monaco-button {
	text-align: left;
	width: initial;
}

.interactive-session-followups .monaco-button .codicon {
	margin-left: 0;
	margin-top: 1px;
}

.interactive-item-container .interactive-response-followups .monaco-button {
	padding: 4px 8px;
}

.interactive-session .interactive-input-part .interactive-input-followups {
	margin: 0px 20px;
}

.interactive-session .interactive-input-part .interactive-input-followups .interactive-session-followups {
	margin-bottom: 8px;
}

.interactive-session .interactive-input-part .interactive-input-followups .interactive-session-followups .monaco-button {
	display: block;
	color: var(--vscode-textLink-foreground);
}

.interactive-session .interactive-input-part .interactive-input-followups .interactive-session-followups code {
	font-family: var(--monaco-monospace-font);
}

.interactive-session .interactive-input-part .interactive-input-followups .interactive-session-followups .monaco-button .codicon-sparkle {
	float: left;
}

.interactive-session-followups .monaco-button.interactive-followup-reply {
	padding: 0px;
	font-size: 14px;
	font-weight: 600;
	border: none;
	color: var(--vscode-textLink-foreground);
}

.interactive-welcome .value .interactive-session-followups {
	margin-bottom: 16px;
}

.interactive-item-container .monaco-toolbar .codicon {
	/* Very aggressive list styles try to apply focus colors to every codicon in a list row. */
	color: var(--vscode-icon-foreground) !important;
}

.interactive-item-container.filtered-response .value .rendered-markdown {
	-webkit-mask-image: linear-gradient(rgba(0, 0, 0, 0.85), rgba(0, 0, 0, 0.05));
	mask-image: linear-gradient(rgba(0, 0, 0, 0.85), rgba(0, 0, 0, 0.05));
}

/* #region Quick Chat */

.quick-input-widget .interactive-session .interactive-input-part {
	padding: 8px 6px 6px 6px;
}

.quick-input-widget .interactive-session .interactive-input-part .interactive-execute-toolbar {
	bottom: 1px;
}

.quick-input-widget .interactive-session .interactive-input-and-execute-toolbar {
	margin: 0;
	border-radius: 2px;
	padding: 0 4px 0 6px;
}

.quick-input-widget .interactive-list {
	border-bottom-right-radius: 6px;
	border-bottom-left-radius: 6px;
}

/* #endregion */

.interactive-response-progress-tree .monaco-list-row:not(.selected) .monaco-tl-row:hover {
	background-color: var(--vscode-list-hoverBackground);
}

.interactive-response-progress-tree {
	margin: 16px 0px;
}

.interactive-response-progress-tree.focused {
	border-color: var(--vscode-focusBorder, transparent);
}

.interactive-item-container .value .interactive-response-placeholder-codicon .codicon {
	color: var(--vscode-editorGhostText-foreground);
}

.interactive-item-container .value .interactive-response-placeholder-content {
	color: var(--vscode-editorGhostText-foreground);
	font-size: 12px;
}

.interactive-response  .interactive-response-codicon-details {
	display: flex;
	align-items: start;
	gap: 6px;
}

.interactive-response-progress-tree .monaco-list,
.chat-used-context-list .monaco-list {
	border: none;
	border-radius: 4px;
	width: auto;
}

.interactive-item-container .chat-resource-widget {
	background-color: var(--vscode-chat-slashCommandBackground);
	color: var(--vscode-chat-slashCommandForeground);
	border-radius: 3px;
	white-space: nowrap;
	padding: 1px;
}

.interactive-session .chat-used-context.chat-used-context-collapsed .chat-used-context-list {
	display: none;
}

.interactive-session .chat-used-context-list {
	border: 1px solid var(--vscode-chat-requestBorder);
	border-radius: 3px;
	padding: 4px;
}

.interactive-session .chat-used-context-list .monaco-list .monaco-list-row {
	border-radius: 2px;
}

.interactive-session .chat-used-context-label {
	font-size: 12px;
	color: var(--vscode-foreground);
	opacity: 0.8;
}

.interactive-session .chat-used-context-label:hover {
	opacity: unset;
}

.interactive-session .chat-used-context-label .monaco-button {
	/* unset Button styles */
	display: inline-flex;
	width: 100%;
	border: none;
	padding: 0;
	text-align: initial;
	justify-content: initial;
<<<<<<< HEAD
	margin-bottom: 3px;
}

/* #region Quick Chat */

.monaco-workbench > .hover-chat-container {
	position: fixed;
	right: 13px;
	bottom: 34px;
	display: block;
	border: 1px solid var(--vscode-chat-requestBorder);
	z-index: 5;
}

.hover-chat-input-container::before {
	backdrop-filter: blur(10px);
	content: "";
	top: 0;
	left: 0;
	width: 100%;
	height: 100%;
	position: absolute;
	z-index: -1;
}

.hover-chat-input-container {
	position: relative;
	padding: 2px;
}

.hover-chat-container .hover-chat-hint {
	margin: 0;
	padding-left: 8px;
	margin-bottom: -4px;
	color: var(--vscode-editorGhostText-foreground);
}

.hover-chat-container .interactive-session .interactive-input-part {
	padding: 8px 6px 6px 6px;
}

.hover-chat-container .interactive-session .interactive-input-part .interactive-execute-toolbar {
	bottom: 1px;
}

.hover-chat-container .interactive-session .interactive-input-and-execute-toolbar {
	margin: 0;
	border-radius: 4px;
	padding: 0 6px;
}

.hover-chat-container .interactive-session .interactive-input-and-execute-toolbar .interactive-input-editor {
	width: 346px;
	height: 36px;
}

.hover-chat-container .interactive-list {
	border-bottom-right-radius: 6px;
	border-bottom-left-radius: 6px;
}

/* #endregion */
=======
	margin-bottom: 6px;
}

.interactive-session .chat-used-context-label .monaco-text-button {
	outline-offset: unset !important;
}

.interactive-session .chat-used-context .chat-used-context-label .monaco-button .codicon {
	margin: 0 2px 0 0;
}
>>>>>>> 90aee6d7
<|MERGE_RESOLUTION|>--- conflicted
+++ resolved
@@ -513,8 +513,15 @@
 	padding: 0;
 	text-align: initial;
 	justify-content: initial;
-<<<<<<< HEAD
-	margin-bottom: 3px;
+	margin-bottom: 6px;
+}
+
+.interactive-session .chat-used-context-label .monaco-text-button {
+	outline-offset: unset !important;
+}
+
+.interactive-session .chat-used-context .chat-used-context-label .monaco-button .codicon {
+	margin: 0 2px 0 0;
 }
 
 /* #region Quick Chat */
@@ -575,16 +582,4 @@
 	border-bottom-left-radius: 6px;
 }
 
-/* #endregion */
-=======
-	margin-bottom: 6px;
-}
-
-.interactive-session .chat-used-context-label .monaco-text-button {
-	outline-offset: unset !important;
-}
-
-.interactive-session .chat-used-context .chat-used-context-label .monaco-button .codicon {
-	margin: 0 2px 0 0;
-}
->>>>>>> 90aee6d7
+/* #endregion */