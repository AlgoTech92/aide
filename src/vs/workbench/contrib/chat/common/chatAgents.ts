--- conflicted
+++ resolved
@@ -29,7 +29,6 @@
 
 export interface IChatAgentData {
 	id: string;
-	providerId: string | undefined;
 	extensionId: ExtensionIdentifier;
 	/** The agent invoked when no agent is specified */
 	isDefault?: boolean;
@@ -131,22 +130,12 @@
 	registerAgent(name: string, agent: IChatAgentImplementation): IDisposable;
 	registerDynamicAgent(data: IChatAgentData, agentImpl: IChatAgentImplementation): IDisposable;
 	invokeAgent(id: string, request: IChatAgentRequest, progress: (part: IChatProgress) => void, history: IChatAgentHistoryEntry[], token: CancellationToken): Promise<IChatAgentResult>;
-<<<<<<< HEAD
-	getFollowups(id: string, request: IChatAgentRequest, result: IChatAgentResult, token: CancellationToken): Promise<IChatFollowup[]>;
-	getAgents(): Array<IChatAgent>;
-	getAgent(id: string): IChatAgent | undefined;
-	getDefaultAgent(providerId: string): IChatAgent | undefined;
-	getDefaultAgents(): Array<IChatAgent>;
-	getSecondaryAgent(): IChatAgent | undefined;
-	hasAgent(id: string): boolean;
-=======
 	getFollowups(id: string, request: IChatAgentRequest, result: IChatAgentResult, history: IChatAgentHistoryEntry[], token: CancellationToken): Promise<IChatFollowup[]>;
 	getRegisteredAgents(): Array<IChatAgentData>;
 	getActivatedAgents(): Array<IChatAgent>;
 	getRegisteredAgent(id: string): IChatAgentData | undefined;
 	getDefaultAgent(): IChatAgent | undefined;
 	getSecondaryAgent(): IChatAgentData | undefined;
->>>>>>> 936a283c
 	updateAgent(id: string, updateMetadata: IChatAgentMetadata): void;
 }
 
@@ -160,14 +149,10 @@
 
 	declare _serviceBrand: undefined;
 
-<<<<<<< HEAD
-	protected readonly _agents = new Map<string, { agent: IChatAgent }>();
-=======
-	private readonly _agents = new Map<string, { data: IChatAgentData; impl?: IChatAgentImplementation }>();
+	protected readonly _agents = new Map<string, { data: IChatAgentData; impl?: IChatAgentImplementation }>();
 
 	private readonly _onDidChangeAgents = this._register(new Emitter<IChatAgent | undefined>());
 	readonly onDidChangeAgents: Event<IChatAgent | undefined> = this._onDidChangeAgents.event;
->>>>>>> 936a283c
 
 	constructor(
 		@IChatContributionService private chatContributionService: IChatContributionService,
@@ -224,17 +209,8 @@
 		this._onDidChangeAgents.fire(new MergedChatAgent(agent.data, agent.impl));
 	}
 
-<<<<<<< HEAD
-	getDefaultAgent(providerId: string): IChatAgent | undefined {
-		return Iterable.find(this._agents.values(), a => !!a.agent.metadata.isDefault && a.agent.providerId === providerId)?.agent;
-	}
-
-	getDefaultAgents(): IChatAgent[] {
-		return Array.from(this._agents.values(), v => v.agent).filter(a => !!a.metadata.isDefault);
-=======
 	getDefaultAgent(): IChatAgent | undefined {
 		return this.getActivatedAgents().find(a => !!a.isDefault);
->>>>>>> 936a283c
 	}
 
 	getSecondaryAgent(): IChatAgentData | undefined {
