/*---------------------------------------------------------------------------------------------
 *  Copyright (c) Microsoft Corporation. All rights reserved.
 *  Licensed under the MIT License. See License.txt in the project root for license information.
 *--------------------------------------------------------------------------------------------*/

import { asArray, firstOrDefault } from 'vs/base/common/arrays';
import { DeferredPromise } from 'vs/base/common/async';
import { Emitter, Event } from 'vs/base/common/event';
import { IMarkdownString, MarkdownString, isMarkdownString } from 'vs/base/common/htmlContent';
import { Disposable } from 'vs/base/common/lifecycle';
import { revive } from 'vs/base/common/marshalling';
import { basename, isEqual } from 'vs/base/common/resources';
import { ThemeIcon } from 'vs/base/common/themables';
import { URI, UriComponents, UriDto, isUriComponents } from 'vs/base/common/uri';
import { generateUuid } from 'vs/base/common/uuid';
import { IOffsetRange, OffsetRange } from 'vs/editor/common/core/offsetRange';
import { IInstantiationService } from 'vs/platform/instantiation/common/instantiation';
import { ILogService } from 'vs/platform/log/common/log';
import { ChatAgentLocation, IChatAgentCommand, IChatAgentData, IChatAgentHistoryEntry, IChatAgentRequest, IChatAgentResult, IChatAgentService } from 'vs/workbench/contrib/chat/common/chatAgents';
import { ChatRequestTextPart, IParsedChatRequest, getPromptText, reviveParsedChatRequest } from 'vs/workbench/contrib/chat/common/chatParserTypes';
import { IChatAgentMarkdownContentWithVulnerability, IChatCommandButton, IChatContent, IChatContentInlineReference, IChatContentReference, IChatFollowup, IChatMarkdownContent, IChatProgress, IChatProgressMessage, IChatResponseProgressFileTreeData, IChatTextEdit, IChatTreeData, IChatUsedContext, InteractiveSessionVoteDirection, isIUsedContext } from 'vs/workbench/contrib/chat/common/chatService';
import { IChatRequestVariableValue } from 'vs/workbench/contrib/chat/common/chatVariables';
import type { ICSChatModel, ICSChatResponseModel, IChatEditSummary } from 'vs/workbench/contrib/chat/common/csChatModel';

export interface IChatPromptVariableData {
	variables: { name: string; range: IOffsetRange; values: IChatRequestVariableValue[] }[];
}

export interface IChatRequestVariableEntry {
	name: string;
	range?: IOffsetRange;
	values: IChatRequestVariableValue[];
	references?: IChatContentReference[];
}

export interface IChatRequestVariableData {
	variables: IChatRequestVariableEntry[];
}

export interface IChatRequestModel {
	readonly id: string;
	readonly username: string;
	readonly avatarIconUri?: URI;
	readonly session: IChatModel;
	readonly message: IParsedChatRequest;
	readonly attempt: number;
	readonly variableData: IChatRequestVariableData;
	readonly response?: IChatResponseModel;
}

export type IChatProgressResponseContent =
	| IChatMarkdownContent
	| IChatAgentMarkdownContentWithVulnerability
	| IChatTreeData
	| IChatContentInlineReference
	| IChatProgressMessage
	| IChatCommandButton
	| IChatTextEdit;

export type IChatProgressRenderableResponseContent = Exclude<IChatProgressResponseContent, IChatContentInlineReference | IChatAgentMarkdownContentWithVulnerability>;

export interface IResponse {
	readonly value: ReadonlyArray<IChatProgressResponseContent>;
	asString(): string;
}

export interface IChatResponseModel {
	readonly onDidChange: Event<void>;
	readonly id: string;
	readonly requestId: string;
	readonly username: string;
	readonly avatarIcon?: ThemeIcon | URI;
	readonly session: IChatModel;
	readonly agent?: IChatAgentData;
	readonly usedContext: IChatUsedContext | undefined;
	readonly contentReferences: ReadonlyArray<IChatContentReference>;
	readonly progressMessages: ReadonlyArray<IChatProgressMessage>;
	readonly slashCommand?: IChatAgentCommand;
	readonly agentOrSlashCommandDetected: boolean;
	readonly response: IResponse;
	readonly isComplete: boolean;
	readonly isCanceled: boolean;
	/** A stale response is one that has been persisted and rehydrated, so e.g. Commands that have their arguments stored in the EH are gone. */
	readonly isStale: boolean;
	readonly vote: InteractiveSessionVoteDirection | undefined;
	readonly followups?: IChatFollowup[] | undefined;
	readonly result?: IChatAgentResult;
	setVote(vote: InteractiveSessionVoteDirection): void;
}

export class ChatRequestModel implements IChatRequestModel {
	private static nextId = 0;

	public response: CSChatResponseModel | undefined;

	private _id: string;
	public get id(): string {
		return this._id;
	}

	public get username(): string {
		return this.session.requesterUsername;
	}

	public get avatarIconUri(): URI | undefined {
		return this.session.requesterAvatarIconUri;
	}

	public get attempt(): number {
		return this._attempt;
	}

	public get variableData(): IChatRequestVariableData {
		return this._variableData;
	}

	public set variableData(v: IChatRequestVariableData) {
		this._variableData = v;
	}

	constructor(
		public readonly session: ChatModel,
		public readonly message: IParsedChatRequest,
		private _variableData: IChatRequestVariableData,
		private _attempt: number = 0
	) {
		this._id = 'request_' + ChatRequestModel.nextId++;
	}
}

export class Response implements IResponse {
	private _onDidChangeValue = new Emitter<void>();
	public get onDidChangeValue() {
		return this._onDidChangeValue.event;
	}

	// responseParts internally tracks all the response parts, including strings which are currently resolving, so that they can be updated when they do resolve
	private _responseParts: IChatProgressResponseContent[];
	// responseRepr externally presents the response parts with consolidated contiguous strings (excluding tree data)
	private _responseRepr!: string;

	get value(): IChatProgressResponseContent[] {
		return this._responseParts;
	}

	constructor(value: IMarkdownString | ReadonlyArray<IMarkdownString | IChatResponseProgressFileTreeData | IChatContentInlineReference | IChatAgentMarkdownContentWithVulnerability>) {
		this._responseParts = asArray(value).map((v) => (isMarkdownString(v) ?
			{ content: v, kind: 'markdownContent' } satisfies IChatMarkdownContent :
			'kind' in v ? v : { kind: 'treeData', treeData: v }));

		this._updateRepr(true);
	}

	asString(): string {
		return this._responseRepr;
	}

	clear(): void {
		this._responseParts = [];
		this._updateRepr(true);
	}

	updateContent(progress: IChatProgressResponseContent | IChatContent, quiet?: boolean): void {
		if (progress.kind === 'content' || progress.kind === 'markdownContent') {
			const responsePartLength = this._responseParts.length - 1;
			const lastResponsePart = this._responseParts[responsePartLength];

			if (!lastResponsePart || lastResponsePart.kind !== 'markdownContent') {
				// The last part can't be merged with
				if (progress.kind === 'content') {
					this._responseParts.push({ content: new MarkdownString(progress.content), kind: 'markdownContent' });
				} else {
					this._responseParts.push(progress);
				}
			} else if (progress.kind === 'markdownContent') {
				// Merge all enabled commands
				const lastPartEnabledCommands = typeof lastResponsePart.content.isTrusted === 'object' ?
					lastResponsePart.content.isTrusted.enabledCommands :
					[];
				const thisPartEnabledCommands = typeof progress.content.isTrusted === 'object' ?
					progress.content.isTrusted.enabledCommands :
					[];
				const enabledCommands = [...lastPartEnabledCommands, ...thisPartEnabledCommands];
				this._responseParts[responsePartLength] = { content: new MarkdownString(lastResponsePart.content.value + progress.content.value, { isTrusted: { enabledCommands } }), kind: 'markdownContent' };
			} else {
				this._responseParts[responsePartLength] = { content: new MarkdownString(lastResponsePart.content.value + progress.content, lastResponsePart.content), kind: 'markdownContent' };
			}
			this._updateRepr(quiet);

		} else if (progress.kind === 'textEdit') {
			if (progress.edits.length > 0) {
				// merge text edits for the same file no matter when they come in
				let found = false;
				for (let i = 0; !found && i < this._responseParts.length; i++) {
					const candidate = this._responseParts[i];
					if (candidate.kind === 'textEdit' && isEqual(candidate.uri, progress.uri)) {
						candidate.edits.push(...progress.edits);
						found = true;
					}
				}
				if (!found) {
					this._responseParts.push(progress);
				}
				this._updateRepr(quiet);
			}

		} else {
			this._responseParts.push(progress);
			this._updateRepr(quiet);
		}
	}

	private _updateRepr(quiet?: boolean) {
		this._responseRepr = this._responseParts.map(part => {
			if (part.kind === 'treeData') {
				return '';
			} else if (part.kind === 'inlineReference') {
				return basename('uri' in part.inlineReference ? part.inlineReference.uri : part.inlineReference);
			} else if (part.kind === 'command') {
				return part.command.title;
			} else if (part.kind === 'textEdit') {
				return '';
			} else {
				return part.content.value;
			}
		}).join('\n\n');

		if (!quiet) {
			this._onDidChangeValue.fire();
		}
	}
}

export class ChatResponseModel extends Disposable implements IChatResponseModel {
	protected readonly _onDidChange = this._register(new Emitter<void>());
	readonly onDidChange = this._onDidChange.event;

	private static nextId = 0;

	private _id: string;
	public get id(): string {
		return this._id;
	}

	public get isComplete(): boolean {
		return this._isComplete;
	}

	public get isCanceled(): boolean {
		return this._isCanceled;
	}

	public get vote(): InteractiveSessionVoteDirection | undefined {
		return this._vote;
	}

	public get followups(): IChatFollowup[] | undefined {
		return this._followups;
	}

	private _response: Response;
	public get response(): IResponse {
		return this._response;
	}

	public get result(): IChatAgentResult | undefined {
		return this._result;
	}

	public get username(): string {
		return this.session.responderUsername;
	}

	public get avatarIcon(): ThemeIcon | URI | undefined {
		return this.session.responderAvatarIcon;
	}

	private _followups?: IChatFollowup[];

	public get agent(): IChatAgentData | undefined {
		return this._agent;
	}

	public get slashCommand(): IChatAgentCommand | undefined {
		return this._slashCommand;
	}

	private _agentOrSlashCommandDetected: boolean | undefined;
	public get agentOrSlashCommandDetected(): boolean {
		return this._agentOrSlashCommandDetected ?? false;
	}

	private _usedContext: IChatUsedContext | undefined;
	public get usedContext(): IChatUsedContext | undefined {
		return this._usedContext;
	}

	private readonly _contentReferences: IChatContentReference[] = [];
	public get contentReferences(): ReadonlyArray<IChatContentReference> {
		return this._contentReferences;
	}

	private readonly _progressMessages: IChatProgressMessage[] = [];
	public get progressMessages(): ReadonlyArray<IChatProgressMessage> {
		return this._progressMessages;
	}

	private _isStale: boolean = false;
	public get isStale(): boolean {
		return this._isStale;
	}

	constructor(
		_response: IMarkdownString | ReadonlyArray<IMarkdownString | IChatResponseProgressFileTreeData | IChatContentInlineReference | IChatAgentMarkdownContentWithVulnerability>,
		public readonly session: ChatModel,
		private _agent: IChatAgentData | undefined,
		private _slashCommand: IChatAgentCommand | undefined,
		public readonly requestId: string,
		private _isComplete: boolean = false,
		private _isCanceled = false,
		private _vote?: InteractiveSessionVoteDirection,
		private _result?: IChatAgentResult,
		followups?: ReadonlyArray<IChatFollowup>
	) {
		super();

		// If we are creating a response with some existing content, consider it stale
		this._isStale = Array.isArray(_response) && (_response.length !== 0 || isMarkdownString(_response) && _response.value.length !== 0);

		this._followups = followups ? [...followups] : undefined;
		this._response = new Response(_response);
		this._register(this._response.onDidChangeValue(() => this._onDidChange.fire()));
		this._id = 'response_' + ChatResponseModel.nextId++;
	}

	/**
	 * Apply a progress update to the actual response content.
	 */
	updateContent(responsePart: IChatProgressResponseContent | IChatContent, quiet?: boolean) {
		this._response.updateContent(responsePart, quiet);
	}

	/**
	 * Apply one of the progress updates that are not part of the actual response content.
	 */
	applyReference(progress: IChatUsedContext | IChatContentReference) {
		if (progress.kind === 'usedContext') {
			this._usedContext = progress;
		} else if (progress.kind === 'reference') {
			this._contentReferences.push(progress);
			this._onDidChange.fire();
		}
	}

	setAgent(agent: IChatAgentData, slashCommand?: IChatAgentCommand) {
		this._agent = agent;
		this._slashCommand = slashCommand;
		this._agentOrSlashCommandDetected = true;
		this._onDidChange.fire();
	}

	setResult(result: IChatAgentResult): void {
		this._result = result;
		this._onDidChange.fire();
	}

	complete(): void {
		if (this._result?.errorDetails?.responseIsRedacted) {
			this._response.clear();
		}

		this._isComplete = true;
		this._onDidChange.fire();
	}

	cancel(): void {
		this._isComplete = true;
		this._isCanceled = true;
		this._onDidChange.fire();
	}

	setFollowups(followups: IChatFollowup[] | undefined): void {
		this._followups = followups;
		this._onDidChange.fire(); // Fire so that command followups get rendered on the row
	}

	setVote(vote: InteractiveSessionVoteDirection): void {
		this._vote = vote;
		this._onDidChange.fire();
	}
}

export class CSChatResponseModel extends ChatResponseModel implements ICSChatResponseModel {
	private readonly _appliedEdits: Map<number, IChatEditSummary> = new Map();
	public get appliedEdits(): Map<number, IChatEditSummary> {
		return this._appliedEdits;
	}

	recordEdits(codeblockIndex: number, edits: IChatEditSummary | undefined): void {
		if (edits) {
			this._appliedEdits.set(codeblockIndex, edits);
		} else {
			this._appliedEdits.delete(codeblockIndex);
		}
		this._onDidChange.fire();
	}
}

export interface IChatModel {
	readonly onDidDispose: Event<void>;
	readonly onDidChange: Event<IChatChangeEvent>;
	readonly sessionId: string;
	readonly initState: ChatModelInitState;
	readonly initialLocation: ChatAgentLocation;
	readonly title: string;
	readonly welcomeMessage: IChatWelcomeMessageModel | undefined;
	readonly requestInProgress: boolean;
	readonly inputPlaceholder?: string;
	readonly requesterUsername: string;
	readonly requesterAvatarIconUri: URI | undefined;
	getRequests(): IChatRequestModel[];
	toExport(): IExportableChatData;
	toJSON(): ISerializableChatData;
}

export interface ISerializableChatsData {
	[sessionId: string]: ISerializableChatData;
}

export type ISerializableChatAgentData = UriDto<IChatAgentData>;

export interface ISerializableChatRequestData {
	message: string | IParsedChatRequest; // string => old format
	/** Is really like "prompt data". This is the message in the format in which the agent gets it + variable values. */
	variableData: IChatRequestVariableData;
	response: ReadonlyArray<IMarkdownString | IChatResponseProgressFileTreeData | IChatContentInlineReference | IChatAgentMarkdownContentWithVulnerability> | undefined;
	agent?: ISerializableChatAgentData;
	slashCommand?: IChatAgentCommand;
	// responseErrorDetails: IChatResponseErrorDetails | undefined;
	result?: IChatAgentResult; // Optional for backcompat
	followups: ReadonlyArray<IChatFollowup> | undefined;
	isCanceled: boolean | undefined;
	vote: InteractiveSessionVoteDirection | undefined;
	/** For backward compat: should be optional */
	usedContext?: IChatUsedContext;
	contentReferences?: ReadonlyArray<IChatContentReference>;
}

export interface IExportableChatData {
	initialLocation: ChatAgentLocation | undefined;
	welcomeMessage: (string | IChatFollowup[])[] | undefined;
	requests: ISerializableChatRequestData[];
	requesterUsername: string;
	responderUsername: string;
	requesterAvatarIconUri: UriComponents | undefined;
	responderAvatarIconUri: ThemeIcon | UriComponents | undefined; // Keeping Uri name for backcompat
}

export interface ISerializableChatData extends IExportableChatData {
	sessionId: string;
	creationDate: number;
	isImported: boolean;
}

export function isExportableSessionData(obj: unknown): obj is IExportableChatData {
	const data = obj as IExportableChatData;
	return typeof data === 'object' &&
		typeof data.requesterUsername === 'string';
}

export function isSerializableSessionData(obj: unknown): obj is ISerializableChatData {
	const data = obj as ISerializableChatData;
	return isExportableSessionData(obj) &&
		typeof data.creationDate === 'number' &&
		typeof data.sessionId === 'string' &&
		obj.requests.every((request: ISerializableChatRequestData) =>
			!request.usedContext /* for backward compat allow missing usedContext */ || isIUsedContext(request.usedContext)
		);
}

export type IChatChangeEvent = IChatAddRequestEvent | IChatAddResponseEvent | IChatInitEvent | IChatRemoveRequestEvent;

export interface IChatAddRequestEvent {
	kind: 'addRequest';
	request: IChatRequestModel;
}

export interface IChatAddResponseEvent {
	kind: 'addResponse';
	response: IChatResponseModel;
}

export interface IChatRemoveRequestEvent {
	kind: 'removeRequest';
	requestId: string;
	responseId?: string;
}

export interface IChatInitEvent {
	kind: 'initialize';
}

export enum ChatModelInitState {
	Created,
	Initializing,
	Initialized
}

export class ChatModel extends Disposable implements IChatModel {
	static getDefaultTitle(requests: (ISerializableChatRequestData | IChatRequestModel)[]): string {
		const firstRequestMessage = firstOrDefault(requests)?.message ?? '';
		const message = typeof firstRequestMessage === 'string' ?
			firstRequestMessage :
			firstRequestMessage.text;
		return message.split('\n')[0].substring(0, 50);
	}

	private readonly _onDidDispose = this._register(new Emitter<void>());
	readonly onDidDispose = this._onDidDispose.event;

	private readonly _onDidChange = this._register(new Emitter<IChatChangeEvent>());
	readonly onDidChange = this._onDidChange.event;

	protected _requests: ChatRequestModel[];
	private _initState: ChatModelInitState = ChatModelInitState.Created;
	private _isInitializedDeferred = new DeferredPromise<void>();

	private _welcomeMessage: ChatWelcomeMessageModel | undefined;
	get welcomeMessage(): ChatWelcomeMessageModel | undefined {
		return this._welcomeMessage;
	}

	// TODO to be clear, this is not the same as the id from the session object, which belongs to the provider.
	// It's easier to be able to identify this model before its async initialization is complete
	private _sessionId: string;
	get sessionId(): string {
		return this._sessionId;
	}

	get requestInProgress(): boolean {
		const lastRequest = this._requests[this._requests.length - 1];
		return !!lastRequest && !!lastRequest.response && !lastRequest.response.isComplete;
	}

	get hasRequests(): boolean {
		return this._requests.length > 0;
	}

	private _creationDate: number;
	get creationDate(): number {
		return this._creationDate;
	}

	private get _defaultAgent() {
		return this.chatAgentService.getDefaultAgent(ChatAgentLocation.Panel);
	}

	get requesterUsername(): string {
		return (this._defaultAgent ?
			this._defaultAgent.metadata.requester?.name :
			this.initialData?.requesterUsername) ?? '';
	}

	get responderUsername(): string {
		return (this._defaultAgent ?
			this._defaultAgent.metadata.fullName :
			this.initialData?.responderUsername) ?? '';
	}

	private readonly _initialRequesterAvatarIconUri: URI | undefined;
	get requesterAvatarIconUri(): URI | undefined {
		return this._defaultAgent ?
			this._defaultAgent.metadata.requester?.icon :
			this._initialRequesterAvatarIconUri;
	}

	private readonly _initialResponderAvatarIconUri: ThemeIcon | URI | undefined;
	get responderAvatarIcon(): ThemeIcon | URI | undefined {
		return this._defaultAgent ?
			this._defaultAgent?.metadata.themeIcon :
			this._initialResponderAvatarIconUri;
	}

	get initState(): ChatModelInitState {
		return this._initState;
	}

	private _isImported = false;
	get isImported(): boolean {
		return this._isImported;
	}

	get title(): string {
		return ChatModel.getDefaultTitle(this._requests);
	}

	get initialLocation() {
		return this._initialLocation;
	}

	constructor(
		private readonly initialData: ISerializableChatData | IExportableChatData | undefined,
		private readonly _initialLocation: ChatAgentLocation,
		@ILogService private readonly logService: ILogService,
		@IChatAgentService private readonly chatAgentService: IChatAgentService,
		@IInstantiationService private readonly instantiationService: IInstantiationService,
	) {
		super();

		this._isImported = (!!initialData && !isSerializableSessionData(initialData)) || (initialData?.isImported ?? false);
		this._sessionId = (isSerializableSessionData(initialData) && initialData.sessionId) || generateUuid();
		this._requests = initialData ? this._deserialize(initialData) : [];
		this._creationDate = (isSerializableSessionData(initialData) && initialData.creationDate) || Date.now();

		this._initialRequesterAvatarIconUri = initialData?.requesterAvatarIconUri && URI.revive(initialData.requesterAvatarIconUri);
		this._initialResponderAvatarIconUri = isUriComponents(initialData?.responderAvatarIconUri) ? URI.revive(initialData.responderAvatarIconUri) : initialData?.responderAvatarIconUri;
	}

	private _deserialize(obj: IExportableChatData): ChatRequestModel[] {
		const requests = obj.requests;
		if (!Array.isArray(requests)) {
			this.logService.error(`Ignoring malformed session data: ${JSON.stringify(obj)}`);
			return [];
		}

		if (obj.welcomeMessage) {
			const content = obj.welcomeMessage.map(item => typeof item === 'string' ? new MarkdownString(item) : item);
			this._welcomeMessage = this.instantiationService.createInstance(ChatWelcomeMessageModel, content, []);
		}

		try {
			return requests.map((raw: ISerializableChatRequestData) => {
				const parsedRequest =
					typeof raw.message === 'string'
						? this.getParsedRequestFromString(raw.message)
						: reviveParsedChatRequest(raw.message);

				// Old messages don't have variableData, or have it in the wrong (non-array) shape
				const variableData: IChatRequestVariableData = raw.variableData && Array.isArray(raw.variableData.variables)
					? raw.variableData :
					{ variables: [] };
				const request = new ChatRequestModel(this, parsedRequest, variableData);
				if (raw.response || raw.result || (raw as any).responseErrorDetails) {
					const agent = (raw.agent && 'metadata' in raw.agent) ? // Check for the new format, ignore entries in the old format
						this.reviveSerializedAgent(raw.agent) : undefined;

					// Port entries from old format
					const result = 'responseErrorDetails' in raw ?
						{ errorDetails: raw.responseErrorDetails } as IChatAgentResult : raw.result;
					request.response = new CSChatResponseModel(raw.response ?? [new MarkdownString(raw.response)], this, agent, raw.slashCommand, request.id, true, raw.isCanceled, raw.vote, result, raw.followups);
					if (raw.usedContext) { // @ulugbekna: if this's a new vscode sessions, doc versions are incorrect anyway?
						request.response.applyReference(revive(raw.usedContext));
					}

					if (raw.contentReferences) {
						raw.contentReferences.forEach(r => request.response!.applyReference(revive(r)));
					}
				}
				return request;
			});
		} catch (error) {
			this.logService.error('Failed to parse chat data', error);
			return [];
		}
	}

	private reviveSerializedAgent(raw: ISerializableChatAgentData): IChatAgentData {
		const agent = 'name' in raw ?
			raw :
			{
				...(raw as any),
				name: (raw as any).id,
			};
		return revive(agent);
	}

	private getParsedRequestFromString(message: string): IParsedChatRequest {
		// TODO These offsets won't be used, but chat replies need to go through the parser as well
		const parts = [new ChatRequestTextPart(new OffsetRange(0, message.length), { startColumn: 1, startLineNumber: 1, endColumn: 1, endLineNumber: 1 }, message)];
		return {
			text: message,
			parts
		};
	}

	startInitialize(): void {
		if (this.initState !== ChatModelInitState.Created) {
			throw new Error(`ChatModel is in the wrong state for startInitialize: ${ChatModelInitState[this.initState]}`);
		}
		this._initState = ChatModelInitState.Initializing;
	}

	deinitialize(): void {
		this._initState = ChatModelInitState.Created;
		this._isInitializedDeferred = new DeferredPromise<void>();
	}

	initialize(welcomeMessage: ChatWelcomeMessageModel | undefined): void {
		if (this.initState !== ChatModelInitState.Initializing) {
			// Must call startInitialize before initialize, and only call it once
			throw new Error(`ChatModel is in the wrong state for initialize: ${ChatModelInitState[this.initState]}`);
		}

		this._initState = ChatModelInitState.Initialized;
		if (!this._welcomeMessage) {
			// Could also have loaded the welcome message from persisted data
			this._welcomeMessage = welcomeMessage;
		}

		this._isInitializedDeferred.complete();
		this._onDidChange.fire({ kind: 'initialize' });
	}

	setInitializationError(error: Error): void {
		if (this.initState !== ChatModelInitState.Initializing) {
			throw new Error(`ChatModel is in the wrong state for setInitializationError: ${ChatModelInitState[this.initState]}`);
		}

		if (!this._isInitializedDeferred.isSettled) {
			this._isInitializedDeferred.error(error);
		}
	}

	waitForInitialization(): Promise<void> {
		return this._isInitializedDeferred.p;
	}

	getRequests(): ChatRequestModel[] {
		return this._requests;
	}

<<<<<<< HEAD
	addRequest(message: IParsedChatRequest, variableData: IChatRequestVariableData, chatAgent?: IChatAgentData, slashCommand?: IChatAgentCommand): ChatRequestModel {
		if (!this._session) {
			throw new Error('addRequest: No session');
		}

		const request = new ChatRequestModel(this, message, variableData);
		request.response = new CSChatResponseModel([], this, chatAgent, slashCommand, request.id);
=======
	addRequest(message: IParsedChatRequest, variableData: IChatRequestVariableData, attempt: number, chatAgent?: IChatAgentData, slashCommand?: IChatAgentCommand): ChatRequestModel {
		const request = new ChatRequestModel(this, message, variableData, attempt);
		request.response = new ChatResponseModel([], this, chatAgent, slashCommand, request.id);
>>>>>>> a4f9cbe2

		this._requests.push(request);
		this._onDidChange.fire({ kind: 'addRequest', request });
		return request;
	}

	acceptResponseProgress(request: ChatRequestModel, progress: IChatProgress, quiet?: boolean): void {
		if (!request.response) {
			request.response = new CSChatResponseModel([], this, undefined, undefined, request.id);
		}

		if (request.response.isComplete) {
			throw new Error('acceptResponseProgress: Adding progress to a completed response');
		}

		if (progress.kind === 'vulnerability') {
			request.response.updateContent({ kind: 'markdownVuln', content: { value: progress.content }, vulnerabilities: progress.vulnerabilities }, quiet);
		} else if (progress.kind === 'content' || progress.kind === 'markdownContent' || progress.kind === 'treeData' || progress.kind === 'inlineReference' || progress.kind === 'markdownVuln' || progress.kind === 'progressMessage' || progress.kind === 'command' || progress.kind === 'textEdit') {
			request.response.updateContent(progress, quiet);
		} else if (progress.kind === 'usedContext' || progress.kind === 'reference') {
			request.response.applyReference(progress);
		} else if (progress.kind === 'agentDetection') {
			const agent = this.chatAgentService.getAgent(progress.agentId);
			if (agent) {
				request.response.setAgent(agent, progress.command);
			}
		} else {
			this.logService.error(`Couldn't handle progress: ${JSON.stringify(progress)}`);
		}
	}

	removeRequest(id: string): void {
		const index = this._requests.findIndex(request => request.id === id);
		const request = this._requests[index];

		if (index !== -1) {
			this._onDidChange.fire({ kind: 'removeRequest', requestId: request.id, responseId: request.response?.id });
			this._requests.splice(index, 1);
			request.response?.dispose();
		}
	}

	cancelRequest(request: ChatRequestModel): void {
		if (request.response) {
			request.response.cancel();
		}
	}

	setResponse(request: ChatRequestModel, result: IChatAgentResult): void {
		if (!request.response) {
			request.response = new CSChatResponseModel([], this, undefined, undefined, request.id);
		}

		request.response.setResult(result);
	}

	completeResponse(request: ChatRequestModel): void {
		if (!request.response) {
			throw new Error('Call setResponse before completeResponse');
		}

		request.response.complete();
	}

	setFollowups(request: ChatRequestModel, followups: IChatFollowup[] | undefined): void {
		if (!request.response) {
			// Maybe something went wrong?
			return;
		}

		request.response.setFollowups(followups);
	}

	setResponseModel(request: ChatRequestModel, response: CSChatResponseModel): void {
		request.response = response;
		this._onDidChange.fire({ kind: 'addResponse', response });
	}

	toExport(): IExportableChatData {
		return {
			requesterUsername: this.requesterUsername,
			requesterAvatarIconUri: this.requesterAvatarIconUri,
			responderUsername: this.responderUsername,
			responderAvatarIconUri: this.responderAvatarIcon,
			initialLocation: this.initialLocation,
			welcomeMessage: this._welcomeMessage?.content.map(c => {
				if (Array.isArray(c)) {
					return c;
				} else {
					return c.value;
				}
			}),
			requests: this._requests.map((r): ISerializableChatRequestData => {
				const message = {
					...r.message,
					parts: r.message.parts.map(p => p && 'toJSON' in p ? (p.toJSON as Function)() : p)
				};
				return {
					message,
					variableData: r.variableData,
					response: r.response ?
						r.response.response.value.map(item => {
							// Keeping the shape of the persisted data the same for back compat
							if (item.kind === 'treeData') {
								return item.treeData;
							} else if (item.kind === 'markdownContent') {
								return item.content;
							} else {
								return item as any; // TODO
							}
						})
						: undefined,
					result: r.response?.result,
					followups: r.response?.followups,
					isCanceled: r.response?.isCanceled,
					vote: r.response?.vote,
					agent: r.response?.agent ?
						// May actually be the full IChatAgent instance, just take the data props. slashCommands don't matter here.
						{
							id: r.response.agent.id,
							name: r.response.agent.name,
							description: r.response.agent.description,
							extensionId: r.response.agent.extensionId,
							metadata: r.response.agent.metadata,
							slashCommands: [],
							locations: r.response.agent.locations,
							isDefault: r.response.agent.isDefault,
							extensionPublisher: r.response.agent.extensionPublisher
						}
						: undefined,
					slashCommand: r.response?.slashCommand,
					usedContext: r.response?.usedContext,
					contentReferences: r.response?.contentReferences
				};
			}),
		};
	}

	toJSON(): ISerializableChatData {
		return {
			...this.toExport(),
			sessionId: this.sessionId,
			creationDate: this._creationDate,
			isImported: this._isImported
		};
	}

	override dispose() {
		this._requests.forEach(r => r.response?.dispose());
		this._onDidDispose.fire();

		super.dispose();
	}
}


export class CSChatModel extends ChatModel implements ICSChatModel {
	getRequest(requestId: string): IChatRequestModel | undefined {
		return this._requests.find(request => request.id === requestId);
	}
}

export type IChatWelcomeMessageContent = IMarkdownString | IChatFollowup[];

export interface IChatWelcomeMessageModel {
	readonly id: string;
	readonly content: IChatWelcomeMessageContent[];
	readonly sampleQuestions: IChatFollowup[];
	readonly username: string;
	readonly avatarIcon?: ThemeIcon | URI;

}

export class ChatWelcomeMessageModel implements IChatWelcomeMessageModel {
	private static nextId = 0;

	private _id: string;
	public get id(): string {
		return this._id;
	}

	constructor(
		public readonly content: IChatWelcomeMessageContent[],
		public readonly sampleQuestions: IChatFollowup[],
		@IChatAgentService private readonly chatAgentService: IChatAgentService,
	) {
		this._id = 'welcome_' + ChatWelcomeMessageModel.nextId++;
	}

	public get username(): string {
		return this.chatAgentService.getDefaultAgent(ChatAgentLocation.Panel)?.metadata.fullName ?? '';
	}

	public get avatarIcon(): ThemeIcon | URI | undefined {
		return this.chatAgentService.getDefaultAgent(ChatAgentLocation.Panel)?.metadata.themeIcon;
	}
}

export function getHistoryEntriesFromModel(model: IChatModel, forAgentId: string | undefined): IChatAgentHistoryEntry[] {
	const history: IChatAgentHistoryEntry[] = [];
	for (const request of model.getRequests()) {
		if (!request.response) {
			continue;
		}

		if (forAgentId && forAgentId !== request.response.agent?.id) {
			// An agent only gets to see requests that were sent to this agent.
			// The default agent (the undefined case) gets to see all of them.
			continue;
		}

		const promptTextResult = getPromptText(request.message);
		const historyRequest: IChatAgentRequest = {
			sessionId: model.sessionId,
			requestId: request.id,
			agentId: request.response.agent?.id ?? '',
			message: promptTextResult.message,
			command: request.response.slashCommand?.name,
			variables: updateRanges(request.variableData, promptTextResult.diff), // TODO bit of a hack
			location: ChatAgentLocation.Panel
		};
		history.push({ request: historyRequest, response: request.response.response.value, result: request.response.result ?? {} });
	}

	return history;
}

export function updateRanges(variableData: IChatRequestVariableData, diff: number): IChatRequestVariableData {
	return {
		variables: variableData.variables.map(v => ({
			...v,
			range: v.range && {
				start: v.range.start - diff,
				endExclusive: v.range.endExclusive - diff
			}
		}))
	};
}<|MERGE_RESOLUTION|>--- conflicted
+++ resolved
@@ -729,19 +729,9 @@
 		return this._requests;
 	}
 
-<<<<<<< HEAD
-	addRequest(message: IParsedChatRequest, variableData: IChatRequestVariableData, chatAgent?: IChatAgentData, slashCommand?: IChatAgentCommand): ChatRequestModel {
-		if (!this._session) {
-			throw new Error('addRequest: No session');
-		}
-
-		const request = new ChatRequestModel(this, message, variableData);
-		request.response = new CSChatResponseModel([], this, chatAgent, slashCommand, request.id);
-=======
 	addRequest(message: IParsedChatRequest, variableData: IChatRequestVariableData, attempt: number, chatAgent?: IChatAgentData, slashCommand?: IChatAgentCommand): ChatRequestModel {
 		const request = new ChatRequestModel(this, message, variableData, attempt);
-		request.response = new ChatResponseModel([], this, chatAgent, slashCommand, request.id);
->>>>>>> a4f9cbe2
+		request.response = new CSChatResponseModel([], this, chatAgent, slashCommand, request.id);
 
 		this._requests.push(request);
 		this._onDidChange.fire({ kind: 'addRequest', request });
