--- conflicted
+++ resolved
@@ -556,11 +556,7 @@
 	}
 
 	private get _defaultAgent() {
-<<<<<<< HEAD
-		return this.chatAgentService.getDefaultAgent(this.providerId);
-=======
 		return this.chatAgentService.getDefaultAgent(ChatAgentLocation.Panel);
->>>>>>> bb7bd51f
 	}
 
 	get requesterUsername(): string {
@@ -629,7 +625,7 @@
 
 		if (obj.welcomeMessage) {
 			const content = obj.welcomeMessage.map(item => typeof item === 'string' ? new MarkdownString(item) : item);
-			this._welcomeMessage = this.instantiationService.createInstance(ChatWelcomeMessageModel, obj.providerId, content, []);
+			this._welcomeMessage = this.instantiationService.createInstance(ChatWelcomeMessageModel, content, []);
 		}
 
 		try {
@@ -867,11 +863,7 @@
 					vote: r.response?.vote,
 					agent: r.response?.agent ?
 						// May actually be the full IChatAgent instance, just take the data props. slashCommands don't matter here.
-<<<<<<< HEAD
-						{ id: r.response.agent.id, providerId: r.response.providerId, extensionId: r.response.agent.extensionId, metadata: r.response.agent.metadata, slashCommands: [], isDefault: r.response.agent.isDefault }
-=======
 						{ id: r.response.agent.id, name: r.response.agent.name, description: r.response.agent.description, extensionId: r.response.agent.extensionId, metadata: r.response.agent.metadata, slashCommands: [], locations: r.response.agent.locations, isDefault: r.response.agent.isDefault }
->>>>>>> bb7bd51f
 						: undefined,
 					slashCommand: r.response?.slashCommand,
 					usedContext: r.response?.usedContext,
@@ -927,7 +919,6 @@
 	}
 
 	constructor(
-		private readonly providerId: string,
 		public readonly content: IChatWelcomeMessageContent[],
 		public readonly sampleQuestions: IChatFollowup[],
 		@IChatAgentService private readonly chatAgentService: IChatAgentService,
@@ -936,19 +927,11 @@
 	}
 
 	public get username(): string {
-<<<<<<< HEAD
-		return this.chatAgentService.getDefaultAgent(this.providerId)?.metadata.fullName ?? '';
+		return this.chatAgentService.getDefaultAgent(ChatAgentLocation.Panel)?.metadata.fullName ?? '';
 	}
 
 	public get avatarIcon(): ThemeIcon | URI | undefined {
-		return this.chatAgentService.getDefaultAgent(this.providerId)?.metadata.themeIcon;
-=======
-		return this.chatAgentService.getDefaultAgent(ChatAgentLocation.Panel)?.metadata.fullName ?? '';
-	}
-
-	public get avatarIcon(): ThemeIcon | undefined {
 		return this.chatAgentService.getDefaultAgent(ChatAgentLocation.Panel)?.metadata.themeIcon;
->>>>>>> bb7bd51f
 	}
 }
 
