--- conflicted
+++ resolved
@@ -809,14 +809,10 @@
 					followups: r.response?.followups,
 					isCanceled: r.response?.isCanceled,
 					vote: r.response?.vote,
-<<<<<<< HEAD
-					agent: r.response?.agent ? { id: r.response.agent.id, providerId: r.response.providerId, extensionId: r.response.agent.extensionId, metadata: r.response.agent.metadata } : undefined, // May actually be the full IChatAgent instance, just take the data props
-=======
 					agent: r.response?.agent ?
 						// May actually be the full IChatAgent instance, just take the data props. slashCommands don't matter here.
 						{ id: r.response.agent.id, extensionId: r.response.agent.extensionId, metadata: r.response.agent.metadata, slashCommands: [], isDefault: r.response.agent.isDefault }
 						: undefined,
->>>>>>> 936a283c
 					slashCommand: r.response?.slashCommand,
 					usedContext: r.response?.usedContext,
 					contentReferences: r.response?.contentReferences
