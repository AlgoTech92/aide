--- conflicted
+++ resolved
@@ -10,13 +10,9 @@
 import { URI, UriComponents } from 'vs/base/common/uri';
 import { generateUuid } from 'vs/base/common/uuid';
 import { ILogService } from 'vs/platform/log/common/log';
-<<<<<<< HEAD
-import { IChat, IChatFollowup, IChatProgress, IChatReplyFollowup, IChatResponse, IChatResponseErrorDetails, IChatResponseProgressFileTreeData, IChatUserProvidedContext, InteractiveSessionVoteDirection } from 'vs/workbench/contrib/chat/common/chatService';
-=======
 import { IChatAgentData } from 'vs/workbench/contrib/chat/common/chatAgents';
 import { IParsedChatRequest } from 'vs/workbench/contrib/chat/common/chatParserTypes';
-import { IChat, IChatFollowup, IChatProgress, IChatReplyFollowup, IChatResponse, IChatResponseErrorDetails, IChatResponseProgressFileTreeData, InteractiveSessionVoteDirection } from 'vs/workbench/contrib/chat/common/chatService';
->>>>>>> 54fc6334
+import { IChat, IChatFollowup, IChatProgress, IChatReplyFollowup, IChatResponse, IChatResponseErrorDetails, IChatResponseProgressFileTreeData, IChatUserProvidedContext, InteractiveSessionVoteDirection } from 'vs/workbench/contrib/chat/common/chatService';
 
 export interface IChatRequestModel {
 	readonly id: string;
@@ -84,12 +80,8 @@
 
 	constructor(
 		public readonly session: ChatModel,
-<<<<<<< HEAD
-		public readonly message: string | IChatReplyFollowup,
+		public readonly message: IParsedChatRequest | IChatReplyFollowup,
 		public readonly userProvidedContext: IChatUserProvidedContext | undefined,
-=======
-		public readonly message: IParsedChatRequest | IChatReplyFollowup,
->>>>>>> 54fc6334
 		private _providerRequestId?: string) {
 		this._id = 'request_' + ChatRequestModel.nextId++;
 	}
@@ -502,16 +494,6 @@
 			this._welcomeMessage = new ChatWelcomeMessageModel(this, content);
 		}
 
-<<<<<<< HEAD
-		return requests.map((raw: ISerializableChatRequestData) => {
-			// TODO(skcd): This is also broken, because we want to preserve the chat context no matter what
-			const request = new ChatRequestModel(this, raw.message, undefined, raw.providerRequestId);
-			if (raw.response || raw.responseErrorDetails) {
-				request.response = new ChatResponseModel(raw.response ?? [new MarkdownString(raw.response)], this, true, raw.isCanceled, raw.vote, raw.providerRequestId, raw.responseErrorDetails, raw.followups);
-			}
-			return request;
-		});
-=======
 		return [];
 		// return requests.map((raw: ISerializableChatRequestData) => {
 		// 	const request = new ChatRequestModel(this, raw.message, raw.providerRequestId);
@@ -521,7 +503,6 @@
 		// 	}
 		// 	return request;
 		// });
->>>>>>> 54fc6334
 	}
 
 	startReinitialize(): void {
@@ -565,22 +546,13 @@
 		return this._requests;
 	}
 
-<<<<<<< HEAD
-	addRequest(message: string | IChatReplyFollowup, chatUserProvidedContext: IChatUserProvidedContext | undefined): ChatRequestModel {
-=======
-	addRequest(message: IParsedChatRequest | IChatReplyFollowup, chatAgent?: IChatAgentData): ChatRequestModel {
->>>>>>> 54fc6334
+	addRequest(message: IParsedChatRequest | IChatReplyFollowup, chatUserProvidedContext: IChatUserProvidedContext | undefined, chatAgent?: IChatAgentData): ChatRequestModel {
 		if (!this._session) {
 			throw new Error('addRequest: No session');
 		}
 
-<<<<<<< HEAD
 		const request = new ChatRequestModel(this, message, chatUserProvidedContext);
-		request.response = new ChatResponseModel(new MarkdownString(''), this);
-=======
-		const request = new ChatRequestModel(this, message);
 		request.response = new ChatResponseModel(new MarkdownString(''), this, chatAgent);
->>>>>>> 54fc6334
 
 		this._requests.push(request);
 		this._onDidChange.fire({ kind: 'addRequest', request });
