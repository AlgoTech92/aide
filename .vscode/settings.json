--- conflicted
+++ resolved
@@ -172,20 +172,5 @@
 	"css.format.spaceAroundSelectorSeparator": true,
 	"inlineChat.mode": "live",
 	"typescript.enablePromptUseWorkspaceTsdk": true,
-<<<<<<< HEAD
-	"cSpell.words": [
-		"check",
-		"Copyright",
-		"Corporation",
-		"csevents",
-		"function",
-		"Microsoft",
-		"Mode",
-		"Readonly",
-		"reserved",
-		"rights"
-	],
-=======
 	"typescript.tsserver.experimental.useVsCodeWatcher": true
->>>>>>> a4f9cbe2
 }