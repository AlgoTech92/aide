--- conflicted
+++ resolved
@@ -7,7 +7,6 @@
 import * as path from 'path';
 
 import {
-<<<<<<< HEAD
 	CodeStoryStorage,
 	saveCodeStoryStorageObjectToStorage,
 	saveCodeStoryStorageToStorage,
@@ -15,21 +14,9 @@
 import { CodeSymbolInformation, CodeSymbolInformationEmbeddings } from '../utilities/types';
 import { TSMorphProjectManagement, parseFileUsingTsMorph } from '../utilities/parseTypescript';
 import { generateEmbedding } from '../llm/embeddings/openai';
-import { ExtensionContext, languages } from 'vscode';
+import { ExtensionContext, Uri, languages, workspace } from 'vscode';
 import { getFilesTrackedInWorkingDirectory, getGitCurrentHash, getGitRepoName } from '../git/helper';
 import logger from '../logger';
-=======
-    CodeStoryStorage,
-    saveCodeStoryStorageObjectToStorage,
-    saveCodeStoryStorageToStorage,
-} from "./types";
-import { CodeSymbolInformation, CodeSymbolInformationEmbeddings } from "../utilities/types";
-import { TSMorphProjectManagement, parseFileUsingTsMorph } from "../utilities/parseTypescript";
-import { generateEmbedding } from "../llm/embeddings/openai";
-import { ExtensionContext, Uri, languages, workspace } from "vscode";
-import { getFilesTrackedInWorkingDirectory, getGitCurrentHash, getGitRepoName } from "../git/helper";
-import logger from "../logger";
->>>>>>> 02ad787f
 import EventEmitter = require('events');
 import { generateContextForEmbedding } from '../utilities/embeddingsHelpers';
 import { PythonServer } from '../utilities/pythonServerClient';
@@ -82,7 +69,6 @@
 	remoteSession: string,
 	emitter: EventEmitter,
 ): Promise<CodeSymbolInformationEmbeddings[]> {
-<<<<<<< HEAD
 	const directoryPath = path.join(
 		globalStorageUri,
 		remoteSession,
@@ -90,8 +76,6 @@
 		'descriptions',
 	);
 	const files = await fs.promises.readdir(directoryPath);
-	logger.info('[indexing_start] loading from files');
-	logger.info(files.length);
 	const codeSymbolInformationEmbeddingsList: CodeSymbolInformationEmbeddings[] = [];
 	for (let index = 0; index < files.length; index++) {
 		const file = files[index];
@@ -100,11 +84,8 @@
 		const filePath = path.join(directoryPath, file);
 		logger.info(filePath);
 		const fileContent = fs.readFileSync(filePath);
-		logger.info('[indexing_start] loaded from file');
 		try {
 			const codeSymbolInformationEmbeddings = JSON.parse(fileContent.toString()) as CodeSymbolInformationEmbeddings;
-			logger.info('[indexing_start] parsed from json');
-			logger.info(codeSymbolInformationEmbeddings);
 			emitter.emit('partialData', codeSymbolInformationEmbeddings);
 			codeSymbolInformationEmbeddingsList.push(codeSymbolInformationEmbeddings);
 		} catch (error) {
@@ -114,34 +95,6 @@
 	}
 	logger.info('[indexing_start] loaded from files');
 	return codeSymbolInformationEmbeddingsList;
-=======
-    const directoryPath = path.join(
-        globalStorageUri,
-        remoteSession,
-        "code_symbol",
-        "descriptions",
-    );
-    const files = await fs.promises.readdir(directoryPath);
-    const codeSymbolInformationEmbeddingsList: CodeSymbolInformationEmbeddings[] = [];
-    for (let index = 0; index < files.length; index++) {
-        const file = files[index];
-        logger.info(index);
-        logger.info(file);
-        const filePath = path.join(directoryPath, file);
-        logger.info(filePath);
-        const fileContent = fs.readFileSync(filePath);
-        try {
-            const codeSymbolInformationEmbeddings = JSON.parse(fileContent.toString()) as CodeSymbolInformationEmbeddings;
-            emitter.emit("partialData", codeSymbolInformationEmbeddings);
-            codeSymbolInformationEmbeddingsList.push(codeSymbolInformationEmbeddings);
-        } catch (error) {
-            logger.info("[indexing_start] error");
-            logger.info(error);
-        }
-    }
-    logger.info("[indexing_start] loaded from files");
-    return codeSymbolInformationEmbeddingsList;
->>>>>>> 02ad787f
 }
 
 
@@ -149,39 +102,22 @@
 	project: Project,
 	workingDirectory: string
 ): Promise<CodeSymbolInformation[]> => {
-<<<<<<< HEAD
 	const sourceFiles = project.getSourceFiles();
 	const codeSymbolInformationList: CodeSymbolInformation[] = [];
 	for (let index = 0; index < sourceFiles.length; index++) {
+		console.log(`Parsing file ${index} of ${sourceFiles.length} value: ${sourceFiles[index].getFilePath()}`);
 		const sourceFile = sourceFiles[index];
 		const sourceFilePath = sourceFile.getFilePath();
-		const codeSymbolInformation = parseFileUsingTsMorph(
+		const codeSymbolInformation = await parseFileUsingTsMorph(
 			sourceFilePath,
 			project,
 			workingDirectory,
 			sourceFilePath
 		);
+		console.log(`[parsed_code_symbol_list] Parsed file ${index} of ${sourceFiles.length} value: ${sourceFiles[index].getFilePath()}`);
 		codeSymbolInformationList.push(...codeSymbolInformation);
 	}
 	return codeSymbolInformationList;
-=======
-    const sourceFiles = project.getSourceFiles();
-    const codeSymbolInformationList: CodeSymbolInformation[] = [];
-    for (let index = 0; index < sourceFiles.length; index++) {
-        console.log(`Parsing file ${index} of ${sourceFiles.length} value: ${sourceFiles[index].getFilePath()}`);
-        const sourceFile = sourceFiles[index];
-        const sourceFilePath = sourceFile.getFilePath();
-        const codeSymbolInformation = await parseFileUsingTsMorph(
-            sourceFilePath,
-            project,
-            workingDirectory,
-            sourceFilePath
-        );
-        console.log(`[parsed_code_symbol_list] Parsed file ${index} of ${sourceFiles.length} value: ${sourceFiles[index].getFilePath()}`);
-        codeSymbolInformationList.push(...codeSymbolInformation);
-    }
-    return codeSymbolInformationList;
->>>>>>> 02ad787f
 };
 
 const generateAndStoreEmbeddings = async (
@@ -250,20 +186,20 @@
 
 
 const checkIfProjectWasIndexed = (
-    globalStorageUri: string,
-    remoteSession: string,
+	globalStorageUri: string,
+	remoteSession: string,
 ): boolean => {
-    const directoryPath = path.join(
-        globalStorageUri,
-        remoteSession,
-        "code_symbol",
-        "descriptions",
-    );
-    if (fs.existsSync(directoryPath)) {
-        return true;
-    }
-    return false;
-}
+	const directoryPath = path.join(
+		globalStorageUri,
+		remoteSession,
+		'code_symbol',
+		'descriptions',
+	);
+	if (fs.existsSync(directoryPath)) {
+		return true;
+	}
+	return false;
+};
 
 
 export const indexRepository = async (
@@ -274,7 +210,6 @@
 	workingDirectory: string,
 	emitter: EventEmitter,
 ): Promise<CodeSymbolInformationEmbeddings[]> => {
-<<<<<<< HEAD
 	// One way to do this would be that we walk along the whole repo and index
 	// it
 	// After which is the repo is already indexed, then we should figure out
@@ -284,24 +219,32 @@
 	// for now this is fine.
 	const filesToTrack = await getFilesTrackedInWorkingDirectory(workingDirectory);
 	let codeSymbolWithEmbeddings: CodeSymbolInformationEmbeddings[] = [];
+
+	const repoName = await getGitRepoName(workingDirectory);
 	logger.info('[indexing_start] Starting indexing', storage.isIndexed);
-	if (!storage.isIndexed) {
+	// We also need to check if the storage directory exists, if it does not
+	// then we have to retrigger the indexing again
+	const wasProjectIndexed = checkIfProjectWasIndexed(
+		globalStorageUri,
+		repoName,
+	);
+	if (!storage.isIndexed || !wasProjectIndexed) {
 		// logger.info('[indexing_start] Starting indexing');
 		// Start re-indexing right now.
-		projectManagement.directoryToProjectMapping.forEach(async (project, workingDirectory) => {
+		for (const [workingDirectory, project] of projectManagement.directoryToProjectMapping) {
 			const codeSymbolInformationList = await getCodeSymbolList(project, workingDirectory);
 			const codeSymbolWithEmbeddingsForProject = await generateAndStoreEmbeddings(
 				codeSymbolInformationList,
 				workingDirectory,
 				globalStorageUri
 			);
-			codeSymbolWithEmbeddingsForProject.forEach((codeSymbolWithEmbeddings) => {
+			for (const codeSymbolWithEmbeddings of codeSymbolWithEmbeddingsForProject) {
 				logger.info('[indexing_start] Starting indexing for project');
 				logger.info(codeSymbolWithEmbeddings.codeSymbolInformation.symbolName);
 				emitter.emit('partialData', codeSymbolWithEmbeddings);
-			});
+			}
 			codeSymbolWithEmbeddings.push(...codeSymbolWithEmbeddingsForProject);
-		});
+		}
 		// parse the python files
 		const pythonSymbols = await generateAndStoreEmbeddingsForPythonFiles(
 			pythonClient,
@@ -313,7 +256,7 @@
 		codeSymbolWithEmbeddings.push(...pythonSymbols);
 		storage.lastIndexedRepoHash = await getGitCurrentHash(workingDirectory);
 		storage.isIndexed = true;
-		saveCodeStoryStorageObjectToStorage(globalStorageUri, storage, workingDirectory);
+		await saveCodeStoryStorageObjectToStorage(globalStorageUri, storage, workingDirectory);
 	} else {
 		// TODO(codestory): Only look at the delta and re-index these files which have changed.
 		const currentHash = await getGitCurrentHash(workingDirectory);
@@ -323,7 +266,7 @@
 		if (currentHash !== storage.lastIndexedRepoHash) {
 			// We need to re-index the repo
 			// TODO(codestory): Repeated code here, we need to clean it up
-			projectManagement.directoryToProjectMapping.forEach(async (project, workingDirectory) => {
+			for (const [workingDirectory, project] of projectManagement.directoryToProjectMapping) {
 				const codeSymbolInformationList = await getCodeSymbolList(project, workingDirectory);
 				logger.info('[indexing_start] Starting indexing for project');
 				const codeSymbolWithEmbeddingsForProject = await generateAndStoreEmbeddings(
@@ -333,7 +276,7 @@
 				);
 				emitter.emit('partialData', codeSymbolWithEmbeddingsForProject);
 				codeSymbolWithEmbeddings.push(...codeSymbolWithEmbeddingsForProject);
-			});
+			}
 			// parse the python files
 			const pythonSymbols = await generateAndStoreEmbeddingsForPythonFiles(
 				pythonClient,
@@ -345,11 +288,10 @@
 			codeSymbolWithEmbeddings.push(...pythonSymbols);
 			storage.lastIndexedRepoHash = await getGitCurrentHash(workingDirectory);
 			storage.isIndexed = true;
-			saveCodeStoryStorageObjectToStorage(globalStorageUri, storage, workingDirectory);
+			await saveCodeStoryStorageObjectToStorage(globalStorageUri, storage, workingDirectory);
 		} else {
 			// We should load all the code symbols with embeddings from the local storage
 			// and return it
-			const repoName = await getGitRepoName(workingDirectory);
 			logger.info('[indexing_start] Loading from local storage');
 			codeSymbolWithEmbeddings = await loadCodeSymbolDescriptionFromLocalStorage(
 				globalStorageUri,
@@ -360,98 +302,4 @@
 		}
 	}
 	return codeSymbolWithEmbeddings;
-=======
-    // One way to do this would be that we walk along the whole repo and index
-    // it
-    // After which is the repo is already indexed, then we should figure out
-    // how to take care of deletions and moved files, these are the most important
-    // ones
-    // TODO(codestory): We need to only look at the changes later and index them
-    // for now this is fine.
-    const filesToTrack = await getFilesTrackedInWorkingDirectory(workingDirectory);
-    let codeSymbolWithEmbeddings: CodeSymbolInformationEmbeddings[] = [];
-
-    const repoName = await getGitRepoName(workingDirectory);
-    logger.info("[indexing_start] Starting indexing", storage.isIndexed);
-    // We also need to check if the storage directory exists, if it does not
-    // then we have to retrigger the indexing again
-    const wasProjectIndexed = checkIfProjectWasIndexed(
-        globalStorageUri,
-        repoName,
-    );
-    if (!storage.isIndexed || !wasProjectIndexed) {
-        // logger.info("[indexing_start] Starting indexing");
-        // Start re-indexing right now.
-        for (const [workingDirectory, project] of projectManagement.directoryToProjectMapping) {
-            const codeSymbolInformationList = await getCodeSymbolList(project, workingDirectory);
-            const codeSymbolWithEmbeddingsForProject = await generateAndStoreEmbeddings(
-                codeSymbolInformationList,
-                workingDirectory,
-                globalStorageUri
-            );
-            for (const codeSymbolWithEmbeddings of codeSymbolWithEmbeddingsForProject) {
-                logger.info("[indexing_start] Starting indexing for project");
-                logger.info(codeSymbolWithEmbeddings.codeSymbolInformation.symbolName);
-                emitter.emit("partialData", codeSymbolWithEmbeddings);
-            }
-            codeSymbolWithEmbeddings.push(...codeSymbolWithEmbeddingsForProject);
-        }
-        // parse the python files
-        const pythonSymbols = await generateAndStoreEmbeddingsForPythonFiles(
-            pythonClient,
-            workingDirectory,
-            filesToTrack,
-            emitter,
-            globalStorageUri,
-        );
-        codeSymbolWithEmbeddings.push(...pythonSymbols);
-        storage.lastIndexedRepoHash = await getGitCurrentHash(workingDirectory);
-        storage.isIndexed = true;
-        await saveCodeStoryStorageObjectToStorage(globalStorageUri, storage, workingDirectory);
-    } else {
-        // TODO(codestory): Only look at the delta and re-index these files which have changed.
-        const currentHash = await getGitCurrentHash(workingDirectory);
-        logger.info("[indexing_start] hash for current checkout");
-        logger.info(currentHash);
-        logger.info(storage.lastIndexedRepoHash);
-        if (currentHash !== storage.lastIndexedRepoHash) {
-            // We need to re-index the repo
-            // TODO(codestory): Repeated code here, we need to clean it up
-            for (const [workingDirectory, project] of projectManagement.directoryToProjectMapping) {
-                const codeSymbolInformationList = await getCodeSymbolList(project, workingDirectory);
-                logger.info("[indexing_start] Starting indexing for project");
-                const codeSymbolWithEmbeddingsForProject = await generateAndStoreEmbeddings(
-                    codeSymbolInformationList,
-                    workingDirectory,
-                    globalStorageUri
-                );
-                emitter.emit("partialData", codeSymbolWithEmbeddingsForProject);
-                codeSymbolWithEmbeddings.push(...codeSymbolWithEmbeddingsForProject);
-            }
-            // parse the python files
-            const pythonSymbols = await generateAndStoreEmbeddingsForPythonFiles(
-                pythonClient,
-                workingDirectory,
-                filesToTrack,
-                emitter,
-                globalStorageUri,
-            );
-            codeSymbolWithEmbeddings.push(...pythonSymbols);
-            storage.lastIndexedRepoHash = await getGitCurrentHash(workingDirectory);
-            storage.isIndexed = true;
-            await saveCodeStoryStorageObjectToStorage(globalStorageUri, storage, workingDirectory);
-        } else {
-            // We should load all the code symbols with embeddings from the local storage
-            // and return it
-            logger.info("[indexing_start] Loading from local storage");
-            codeSymbolWithEmbeddings = await loadCodeSymbolDescriptionFromLocalStorage(
-                globalStorageUri,
-                repoName,
-                emitter,
-            );
-            logger.info("[indexing_start] Loaded from local storage");
-        }
-    }
-    return codeSymbolWithEmbeddings;
->>>>>>> 02ad787f
 };