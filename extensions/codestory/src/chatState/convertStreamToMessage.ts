--- conflicted
+++ resolved
@@ -7,41 +7,9 @@
 
 import OpenAI from 'openai';
 import { Stream } from 'openai/streaming';
-<<<<<<< HEAD
-import { CSChatProgress, CSChatProgressTask, CSChatProgressContent, CSChatCancellationToken, CSChatProgressFileTree, CSChatFileTreeData } from '../providers/chatprovider';
-
-export const invokeAgent = async (
-	propmt: string,
-	progress: vscode.Progress<CSChatProgress>,
-	cancellationToken: CSChatCancellationToken,
-) => {
-	const getTree = async () => {
-		const fileTree = new CSChatProgressFileTree(
-			new CSChatFileTreeData(
-				'website',
-				vscode.Uri.parse('file:///Users/nareshr/github/codestory/website'),
-				[
-					new CSChatFileTreeData(
-						'utils',
-						vscode.Uri.parse('file:///Users/nareshr/github/codestory/website/utils'),
-						[new CSChatFileTreeData(
-							'date-formatter.tsx',
-							vscode.Uri.parse('file:///Users/nareshr/github/codestory/website/utils/date-formatter.tsx'),
-						)])]
-			));
-		return fileTree;
-	};
-
-	progress.report(new CSChatProgressTask(
-		'Generating tree...',
-		getTree(),
-	));
-};
-=======
 import { CSChatProgress, CSChatProgressTask, CSChatProgressContent, CSChatCancellationToken } from '../providers/chatprovider';
 import { OpenAIChatTypes } from '@axflow/models/openai/chat';
 import { StreamToIterable } from '@axflow/models/shared';
->>>>>>> d178443b
 
 // Here we are going to convert the stream of messages to progress messages
 // which we can report back on to the chat
@@ -106,6 +74,7 @@
 // 	let finalMessage = '';
 // 	const stream = await streamPromise;
 // 	if (!stream) {
+//      // allow-any-unicode-next-line
 // 		return 'No reply from the LLM 🥲';
 // 	}
 
@@ -122,6 +91,7 @@
 // 	// This polls the firstPartOfMessage() function and when its finished,
 // 	// we move on to the next bits.
 // 	progress.report(new CSChatProgressTask(
+// 		// allow-any-unicode-next-line
 // 		'Thinking... 🤔',
 // 		promise,
 // 	));
