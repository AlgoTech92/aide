--- conflicted
+++ resolved
@@ -298,14 +298,9 @@
 
 			switch (planActionRequest.type) {
 				case 'CREATE':
-<<<<<<< HEAD
 					console.log("create hit")
 					planResponse = generateMockPlan();
 					//planResponse = await this.sidecarClient.createPlanRequest(query, sessionId, event.references, this.editorUrl);
-=======
-					console.log('CreateHit');
-					planResponse = await this.sidecarClient.createPlanRequest(query, sessionId, event.references, this.editorUrl, false);
->>>>>>> bab22458
 					break;
 				case 'APPEND': // this should be explicit, from button action (or command line)
 					console.log('AppendHit');
