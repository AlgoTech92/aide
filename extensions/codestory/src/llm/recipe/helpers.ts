--- conflicted
+++ resolved
@@ -46,7 +46,6 @@
 	pythonServer: PythonServer,
 	workingDirectory: string
 ): Promise<FileCodeSymbolInformation[]> => {
-<<<<<<< HEAD
 	// We want to get all the files being referenced here and then take all
 	// the code symbols from there and pass it to the prompt for searching
 	const fileCodeSymbolInformationList: FileCodeSymbolInformation[] = [];
@@ -76,7 +75,7 @@
 			if (!project) {
 				continue;
 			}
-			const codeSymbols = parseFileUsingTsMorph(
+			const codeSymbols = await parseFileUsingTsMorph(
 				fileList[index],
 				project,
 				workingDirectory,
@@ -90,51 +89,6 @@
 		}
 	}
 	return fileCodeSymbolInformationList;
-=======
-    // We want to get all the files being referenced here and then take all
-    // the code symbols from there and pass it to the prompt for searching
-    const fileCodeSymbolInformationList: FileCodeSymbolInformation[] = [];
-    const fileSet: Set<string> = new Set();
-    for (let index = 0; index < codeSymbolInformationList.length; index++) {
-        fileSet.add(codeSymbolInformationList[index].fsFilePath);
-    }
-
-    const fileList: string[] = Array.from(fileSet);
-
-    // Now that we have the fspath for each of them, we can generate the
-    // file code symbol information
-    for (let index = 0; index < fileList.length; index++) {
-        // get the file extension
-        const fileExtension = fileList[index].split(".").reverse()[0];
-        if (fileExtension === "py") {
-            const codeSymbols = await pythonServer.parseFile(
-                fileList[index],
-            );
-            fileCodeSymbolInformationList.push({
-                filePath: fileList[index],
-                codeSymbols: codeSymbols,
-                workingDirectory: workingDirectory,
-            });
-        } else if (fileExtension === "ts" || fileExtension === "tsx" || fileExtension === "js" || fileExtension === "jsx") {
-            const project = tsMorphProjects.getTsMorphProjectForFile(fileList[index]);
-            if (!project) {
-                continue;
-            }
-            const codeSymbols = await parseFileUsingTsMorph(
-                fileList[index],
-                project,
-                workingDirectory,
-                fileList[index]
-            );
-            fileCodeSymbolInformationList.push({
-                filePath: fileList[index],
-                codeSymbols: codeSymbols,
-                workingDirectory: workingDirectory,
-            });
-        }
-    }
-    return fileCodeSymbolInformationList;
->>>>>>> 02ad787f
 };
 
 const formatFileInformationForPrompt = (
@@ -188,7 +142,6 @@
 	previousMessages: ChatCompletionRequestMessage[],
 	codeGraph: CodeGraph
 ): Promise<CodeModificationContextAndDiff | null> => {
-<<<<<<< HEAD
 	const possibleCodeNodes = codeGraph.getNodeByLastName(
 		codeSymbolModificationInstruction.codeSymbolName
 	);
@@ -200,7 +153,7 @@
 	const fileCode = await readFileContents(codeSymbol.fsFilePath);
 
 	// Now supporting big files for now, so we just return null here
-	if (fileCode.split('\n').length > 500) {
+	if (fileCode.split('\n').length > 2000) {
 		console.log('File is too large to parse');
 		return null;
 	}
@@ -224,43 +177,6 @@
 	console.log('[generateModificationInputForCodeSymbol] What is the prompt', messages);
 	const completion = await generateChatCompletion(messages);
 	return parseCodeModificationResponse(completion?.message?.content ?? '');
-=======
-    const possibleCodeNodes = codeGraph.getNodeByLastName(
-        codeSymbolModificationInstruction.codeSymbolName
-    );
-    if (!possibleCodeNodes) {
-        console.log("We were unable to find possible code nodes");
-        return null;
-    }
-    const codeSymbol = possibleCodeNodes[0];
-    let fileCode = await readFileContents(codeSymbol.fsFilePath);
-
-    // Now supporting big files for now, so we just return null here
-    if (fileCode.split("\n").length > 2000) {
-        console.log("File is too large to parse");
-        return null;
-    };
-
-    const promptForModification = modifyCodeSnippetPrompt(
-        fileCode,
-        codeSymbol.codeSnippet.code,
-        codeSymbolModificationInstruction.instructions,
-        codeSymbol.fsFilePath,
-    );
-
-    const messages = [...previousMessages];
-    messages.push(...generateModifyCodeHallucinationPrompt());
-    messages.push(
-        {
-            content: promptForModification,
-            role: ChatCompletionRequestMessageRoleEnum.User,
-        }
-    );
-
-    console.log("[generateModificationInputForCodeSymbol] What is the prompt", messages);
-    const completion = await generateChatCompletion(messages);
-    return parseCodeModificationResponse(completion?.message?.content ?? "");
->>>>>>> 02ad787f
 };
 
 
@@ -270,7 +186,6 @@
 	codeGraph: CodeGraph,
 	previousMessages: ChatCompletionRequestMessage[],
 ): Promise<NewFileContentAndDiffResponse | null> => {
-<<<<<<< HEAD
 	const possibleCodeNodes = codeGraph.getNodeByLastName(
 		codeModificationInput.codeSymbolName
 	);
@@ -280,7 +195,7 @@
 	const codeSymbol = possibleCodeNodes[0];
 	const fileCode = await readFileContents(codeSymbol.fsFilePath);
 	// Now supporting big files for now, so we just return null here
-	if (fileCode.split('\n').length > 500) {
+	if (fileCode.split('\n').length > 2000) {
 		return null;
 	}
 
@@ -305,42 +220,6 @@
 	return generateNewFileContentAndDiffResponseParser(
 		completion?.message?.content ?? '',
 	);
-=======
-    const possibleCodeNodes = codeGraph.getNodeByLastName(
-        codeModificationInput.codeSymbolName
-    );
-    if (!possibleCodeNodes) {
-        return null;
-    }
-    const codeSymbol = possibleCodeNodes[0];
-    let fileCode = await readFileContents(codeSymbol.fsFilePath);
-    // Now supporting big files for now, so we just return null here
-    if (fileCode.split("\n").length > 2000) {
-        return null;
-    };
-
-    const promptForModification = newFileContentAndDiffPrompt(
-        codeSymbol.fsFilePath,
-        fileCode,
-        codeModificationInput.instructions,
-        modificationContext.codeDiff,
-        modificationContext.codeModification,
-    );
-
-    const messages = [...previousMessages];
-    messages.push(...generateModifyCodeHallucinationPrompt());
-    messages.push(
-        {
-            content: promptForModification,
-            role: ChatCompletionRequestMessageRoleEnum.User,
-        }
-    );
-
-    const completion = await generateChatCompletion(messages);
-    return generateNewFileContentAndDiffResponseParser(
-        completion?.message?.content ?? "",
-    );
->>>>>>> 02ad787f
 };
 
 
@@ -422,7 +301,6 @@
 	pythonServer: PythonServer,
 	workingDirectory: string,
 ): Promise<number> => {
-<<<<<<< HEAD
 	const codeNode = getCodeNodeForName(
 		codeSymbolNameMaybe,
 		codeGraph,
@@ -443,7 +321,7 @@
 
 	// We also need the new code symbol content so we are going to parse it
 	// from the file
-	const newCodeSymbolNodes = parseFileUsingTsMorph(
+	const newCodeSymbolNodes = await parseFileUsingTsMorph(
 		codeNode.fsFilePath,
 		project,
 		workingDirectory,
@@ -530,121 +408,12 @@
 		executionEventId,
 	);
 	return exitCode;
-=======
-    const codeNode = getCodeNodeForName(
-        codeSymbolNameMaybe,
-        codeGraph,
-    );
-    if (!codeNode) {
-        return 1;
-    }
-
-    // Early bail here if this is a python file
-    if (codeNode.fsFilePath.endsWith(".py")) {
-        return 0;
-    }
-
-    const project = tsMorphProjects.getTsMorphProjectForFile(codeNode.fsFilePath);
-    if (!project) {
-        return 1;
-    }
-
-    // We also need the new code symbol content so we are going to parse it
-    // from the file
-    const newCodeSymbolNodes = await parseFileUsingTsMorph(
-        codeNode.fsFilePath,
-        project,
-        workingDirectory,
-        codeNode.fsFilePath,
-    );
-
-    const newCodeSymbolNode = newCodeSymbolNodes.find((node) => {
-        // Here we have to match based on the last suffix of the code symbol
-        // when split by the dot
-        const splittedCodeSymbolName = node.symbolName.split(".").reverse();
-        let accumulator = "";
-        for (let index = 0; index < splittedCodeSymbolName.length; index++) {
-            const element = splittedCodeSymbolName[index];
-            if (index === 0) {
-                accumulator = element;
-            } else {
-                accumulator = `${element}.${accumulator}`;
-            }
-            if (accumulator === codeNode.symbolName) {
-                return true;
-            }
-        }
-    });
-
-    if (!newCodeSymbolNode) {
-        return 1;
-    }
-
-    const prompt = generateTestExecutionPrompt(
-        "jest",
-        testPlan.imports,
-        codeSymbolNameMaybe,
-        newCodeSymbolNode.codeSnippet.code,
-        testPlan.planForTestScriptGeneration,
-        testPlan.testScript,
-    );
-
-    const messages = [...previousMessages];
-    messages.push({
-        content: prompt,
-        role: ChatCompletionRequestMessageRoleEnum.User,
-    });
-    const response = await generateChatCompletion(messages);
-    const testSetupFinalResult = parseTestExecutionFinalSetupResponse(
-        response?.message?.content ?? "",
-    );
-
-    if (!testSetupFinalResult) {
-        return 1;
-    }
-
-    // Now we write to the file so we can test it out
-    await writeFileContents(
-        testPlan.testFileLocation,
-        testSetupFinalResult?.testScript ?? "",
-    );
-
-    console.log("Whats the test plan");
-    console.log(testPlan);
-    console.log('======');
-
-    // Send out the file save event
-    toolingEventCollection.saveFileEvent(
-        testPlan.testFileLocation,
-        codeSymbolNameMaybe,
-        executionEventId,
-    );
-
-    // Now we are going to execute the test harness here using "jest" command
-    const { stdout, stderr, exitCode } = await runCommandAsync(
-        workingDirectory,
-        "jest",
-        [testPlan.testFileLocation],
-    );
-
-    // Now send a terminal event about this
-    toolingEventCollection.terminalEvent(
-        codeSymbolNameMaybe,
-        testPlan.testFileLocation,
-        stdout,
-        stderr,
-        exitCode,
-        ["jest", testPlan.testFileLocation],
-        executionEventId,
-    );
-    return exitCode;
 };
 
 
 export const shouldExecuteTestHarness = (testRunCommand: string): boolean => {
-    if (testRunCommand === "NotPresent") {
-        return false;
-    }
-    return true;
->>>>>>> 02ad787f
+	if (testRunCommand === 'NotPresent') {
+		return false;
+	}
+	return true;
 };