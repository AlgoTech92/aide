--- conflicted
+++ resolved
@@ -10,10 +10,9 @@
 import { getSelectedCodeContext } from '../utilities/getSelectionContext';
 import { generateChatCompletion, generateChatCompletionAx } from '../chatState/openai';
 import { logChatPrompt } from '../posthog/logChatPrompt';
-import { invokeAgent, reportFromStreamToProgress } from '../chatState/convertStreamToMessage';
+import { reportFromStreamToProgress } from '../chatState/convertStreamToMessage';
 import { CodeGraph } from '../codeGraph/graph';
 import { createContextPrompt, getRelevantContextForCodeSelection } from '../chatState/getContextForCodeSelection';
-<<<<<<< HEAD
 import { EmbeddingsSearch } from '../codeGraph/embeddingsSearch';
 import { TSMorphProjectManagement } from '../utilities/parseTypescript';
 import { PythonServer } from '../utilities/pythonServerClient';
@@ -21,9 +20,7 @@
 import { ToolingEventCollection } from '../timeline/events/collection';
 import { GoLangParser } from '../languages/goCodeSymbols';
 import { ActiveFilesTracker } from '../activeChanges/activeFilesTracker';
-=======
 import { deterministicClassifier, promptClassifier } from '../chatState/promptClassifier';
->>>>>>> d178443b
 
 class CSChatSessionState implements vscode.InteractiveSessionState {
 	public chatContext: CSChatState;
@@ -329,19 +326,22 @@
 
 	provideResponseWithProgress(request: CSChatRequest, progress: vscode.Progress<CSChatProgress>, token: CSChatCancellationToken): vscode.ProviderResult<CSChatResponseForProgress> {
 		logger.info('provideResponseWithProgress', request, progress, token);
-<<<<<<< HEAD
-		if (request.message.toString().startsWith('/help')) {
-			progress.report(new CSChatProgressContent(
-				`Here are some helpful docs for resolving the most common issues: [Code Story](https://docs.codestory.ai)\n`
-			));
-			return new CSChatResponseForProgress();
-		} else if (request.message.toString().startsWith('/agent')) {
-			const prompt = request.message.toString().slice(7).trim();
-			if (prompt.length === 0) {
-				return new CSChatResponseForProgress(new CSChatResponseErrorDetails('Please provide a prompt for the agent to work on'));
-			}
-
-			return (async () => {
+		return (async () => {
+			// export type UserMessageType = 'explain' | 'general' | 'instruction' | 'search' | 'help';
+			const deterministicRequestType = deterministicClassifier(request.message.toString());
+			const requestType = deterministicRequestType ?? await promptClassifier(request.message.toString());
+			logger.info(`[codestory][request_type][provideResponseWithProgress] ${requestType}`);
+			if (requestType === 'help') {
+				progress.report(new CSChatProgressContent(
+					`Here are some helpful docs for resolving the most common issues: [Code Story](https://docs.codestory.ai)\n`
+				));
+				return new CSChatResponseForProgress();
+			} else if (requestType === 'instruction') {
+				const prompt = request.message.toString().slice(7).trim();
+				if (prompt.length === 0) {
+					return new CSChatResponseForProgress(new CSChatResponseErrorDetails('Please provide a prompt for the agent to work on'));
+				}
+
 				const toolingEventCollection = new ToolingEventCollection(
 					`/tmp/${uuidv4()}`,
 					this._codeGraph,
@@ -350,6 +350,7 @@
 					prompt,
 				);
 
+				const uniqueId = uuidv4();
 				await debuggingFlow(
 					prompt,
 					toolingEventCollection,
@@ -360,36 +361,9 @@
 					this._golangParser,
 					this._workingDirectory,
 					this._testSuiteRunCommand,
-					this._activeFilesTracker
+					this._activeFilesTracker,
+					uniqueId
 				);
-				return new CSChatResponseForProgress();
-			})();
-		} else if (request.message.toString().startsWith('/explain')) {
-			// Implement the explain feature here
-			const relevantContext = getRelevantContextForCodeSelection(this._codeGraph);
-			if (relevantContext === null) {
-=======
-		return (async () => {
-			// export type UserMessageType = 'explain' | 'general' | 'instruction' | 'search' | 'help';
-			const deterministicRequestType = deterministicClassifier(request.message.toString());
-			const requestType = deterministicRequestType ?? await promptClassifier(request.message.toString());
-			logger.info(`[codestory][request_type][provideResponseWithProgress] ${requestType}`);
-			if (requestType === 'help') {
->>>>>>> d178443b
-				progress.report(new CSChatProgressContent(
-					`Here are some helpful docs for resolving the most common issues: [Code Story](https://docs.codestory.ai)\n`
-				));
-				return new CSChatResponseForProgress();
-			} else if (requestType === 'instruction') {
-				const prompt = request.message.toString().slice(7).trim();
-				if (prompt.length === 0) {
-					return new CSChatResponseForProgress(new CSChatResponseErrorDetails('Please provide a prompt for the agent to work on'));
-				}
-
-				progress.report(new CSChatProgressContent(
-					`Agent getting to work for: ${prompt}\n`
-				));
-				vscode.commands.executeCommand('codestory.launchAgent', prompt);
 				return new CSChatResponseForProgress();
 			} else if (requestType === 'explain') {
 				// Implement the explain feature here
@@ -414,6 +388,7 @@
 				})();
 			} else if (requestType === 'search') {
 				progress.report(new CSChatProgressContent(
+					// allow-any-unicode-next-line
 					'Under construction 🏗️, use the semantic search feature in the normal search bar instead. devs@codestory.ai will push updates here'
 				));
 				return new CSChatResponseForProgress();
