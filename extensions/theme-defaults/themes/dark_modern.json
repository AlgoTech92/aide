{
	"$schema": "vscode://schemas/color-theme",
	"name": "default dark modern",
	"include": "./dark_plus.json",
	"colors": {
<<<<<<< HEAD
        "focusBorder"          : "#439987",
        "icon.foreground"      : "#439987",
        "selection.background" : "#439987",

        "activityBar.background"         : "#142e28",
        "activityBar.foreground"         : "#0ccfa5",
        "activityBar.inactiveForeground" : "#337567",
        "activityBar.activeBorder"       : "#0ccfa5",
        "activityBarBadge.foreground"    : "#1d423a",
        "activityBarBadge.background"    : "#dbdc0a",

        "breadcrumb.foreground"                : "#439987",
        "breadcrumb.focusForeground"           : "#dbdc0a",
        "breadcrumb.activeSelectionForeground" : "#fff",

        "button.background" : "#439987",

        "checkbox.background" : "#439987",
        "checkbox.border"     : "#439987",

        "dropdown.foreground" : "#fff",
        "dropdown.background" : "#1a3c35",
        "dropdown.border"     : "#1a3c35",

        "diffEditor.diagonalFill"           : "#2c6357",
        "diffEditor.insertedTextBackground" : "#dbdc0a33",
        "diffEditor.insertedTextBorder"     : "#dbdc0a00",
        "diffEditor.removedTextBackground"  : "#f3463966",
        "diffEditor.removedTextBorder"      : "#f3463900",

        "editor.background"                   : "#1d423a",
        "editor.foreground"                   : "#eeffff",
        "editor.findMatchBackground"          : "#367c6d99",
        "editor.findMatchHighlightBackground" : "#367c6d33",
        "editor.findMatchHighlightBorder"     : "#367c6d33",
        "editor.findRangeHighlightBackground" : "#142e2866",
        "editor.lineHighlightBorder"          : "#1d423a",
        "editor.lineHighlightBackground"      : "#2c6357",

        "editor.selectionBackground"          : "#367c6d99",
        "editor.selectionHighlightBackground" : "#367c6d33",

        "editorBracketMatch.background" : "#439987",

        "editorCursor.foreground" : "#ff5714",

        "editorGroup.border"               : "#367c6d",
        "editorGroup.dropBackground"       : "#367c6d",
        "editorGroupHeader.tabsBackground" : "#1a3c35",
        "editorGroupHeader.tabsBorder"     : "#1a3c35",

        "editorGutter.modifiedBackground" : "#2c6357",
        "editorGutter.addedBackground"    : "#439987",
        "editorGutter.deletedBackground"  : "#ff6a49",

        "editorHoverWidget.background" : "#1f473f",
        "editorHoverWidget.border" : "#1a3c35",

        "editorIndentGuide.background1"       : "#224e44",
        "editorIndentGuide.activeBackground1" : "#439987",

        "editorLineNumber.foreground"       : "#439987",
        "editorLineNumber.activeForeground" : "#dbdc0a",

        "editorOverviewRuler.background"          : "#1d423a",
        "editorOverviewRuler.findMatchForeground" : "#2c635766",

        "editorRuler.foreground" : "#2c6357",

        "editorSuggestWidget.background"          : "#1f473f",
        "editorSuggestWidget.border"              : "#1a3c35",
        "editorSuggestWidget.foreground"          : "#2caf93",
        "editorSuggestWidget.highlightForeground" : "#fff",
        "editorSuggestWidget.selectedBackground"  : "#367c6d",

        "editorWidget.background"   : "#1a3c35",
        "editorWidget.resizeBorder" : "#142e28",

        "editorWhitespace.foreground" : "#2c6357",

        "gitDecoration.addedResourceForeground"       : "#dbdc0a",
        "gitDecoration.conflictingResourceForeground" : "#f34639",
        "gitDecoration.deletedResourceForeground"     : "#ff6a49",
        "gitDecoration.modifiedResourceForeground"    : "#2caf93",
        "gitDecoration.renamedResourceForeground"     : "#dbdc0a",
        "gitDecoration.untrackedResourceForeground"   : "#439987",
        "gitDecoration.ignoredResourceForeground"     : "#367c6d",

        "input.background"                : "#1f473f",
        "input.border"                    : "#285c51",
        "input.placeholderForeground"     : "#439987",
        "inputValidation.errorBackground" : "#f34639",
        "inputValidation.errorForeground" : "#fff",
        "inputValidation.errorBorder"     : "#f34639",
        "inputValidation.infoBackground"  : "#75e9ff",
        "inputValidation.infoForeground"  : "#fff",
        "inputValidation.infoBorder"      : "#75e9ff",

        "list.hoverForeground"             : "#fff",
        "list.hoverBackground"             : "#439987",
        "list.focusForeground"             : "#3a8574",
        "list.activeSelectionForeground"   : "#fff",
        "list.activeSelectionBackground"   : "#327164",
        "list.inactiveSelectionBackground" : "#1f473f",
        "list.deemphasizedForeground"      : "#439987",
        "list.focusOutline"                : "#1d423a",

        "menubar.selectionBackground" : "#439987",

        "minimap.selectionHighlight" : "#43998799",

        "notifications.foreground"          : "#fff",
        "notifications.background"          : "#439987",
        "notifications.border"              : "#75e9ff",
        "notificationsErrorIcon.foreground" : "#f34639",

        "panel.background"            : "#1f473f",
        "panelTitle.activeForeground" : "#0ccfa5",
        "panelTitle.activeBorder"     : "#0ccfa5",
        "panelSection.border"         : "#0ccfa5",

        "progressBar.background" : "#0ccfa5",

        "scrollbar.shadow"                 : "#4399860c",
        "scrollbarSlider.background"       : "#43998630",
        "scrollbarSlider.hoverBackground"  : "#43998675",
        "scrollbarSlider.activeBackground" : "#439986d1",

        "statusBar.foreground"          : "#439987",
        "statusBar.background"          : "#142e28",
        "statusBar.noFolderBackground"  : "#142e28",
        "statusBar.debuggingBackground" : "#142e28",
        "statusBar.border"              : "#1f473f",

        "sideBar.foreground"              : "#439987",
        "sideBar.background"              : "#1a3c35",
        "sideBarTitle.foreground"         : "#337567",
        "sideBarSectionHeader.foreground" : "#337567",
        "sideBarSectionHeader.background" : "#142e28",
        "sideBar.dropBackground"          : "#142e2866",

        "tab.activeBackground"   : "#1d423a",
        "tab.activeBorder"       : "#1d423a",
        "tab.inactiveBackground" : "#1a3c35",
        "tab.inactiveForeground" : "#439b89",

        "titleBar.activeBackground" : "#1f473f",

        "textLink.foreground"       : "#2caf93",
        "textLink.activeForeground" : "#0ccfa5"
    },
    "tokenColors": [
        {
            "name": "Comment",
            "scope": ["comment", "punctuation.definition.comment"],
            "settings": {
                "fontStyle": "italic",
                "foreground": "#439987"
            }
        },
        {
            "name": "Variables",
            "scope": ["variable", "string constant.other.placeholder"],
            "settings": {
                "foreground": "#21b6f8"
            }
        },
        {
            "name": "Colors",
            "scope": ["constant.other.color"],
            "settings": {
                "foreground": "#ffffff"
            }
        },
        {
            "name": "Invalid",
            "scope": ["invalid", "invalid.illegal"],
            "settings": {
                "foreground": "#ff5370"
            }
        },
        {
            "name": "Keyword, Storage",
            "scope": ["keyword", "storage.type", "storage.modifier"],
            "settings": {
                "foreground": "#C792EA"
            }
        },
        {
            "name": "Operator, Misc",
            "scope": [
                "keyword.control",
                "constant.other.color",
                "punctuation",
                "meta.tag",
                "punctuation.definition.tag",
                "punctuation.separator.inheritance.php",
                "punctuation.definition.tag.html",
                "punctuation.definition.tag.begin.html",
                "punctuation.definition.tag.end.html",
                "punctuation.section.embedded",
                "keyword.other.template",
                "keyword.other.substitution"
            ],
            "settings": {
                "foreground": "#2caf93"
            }
        },
        {
            "name": "Tag",
            "scope": [
                "entity.name.tag",
                "meta.tag.sgml",
                "markup.deleted.git_gutter"
            ],
            "settings": {
                "foreground": "#f07178"
            }
        },
        {
            "name": "Function, Special Method",
            "scope": [
                "entity.name.function",
                "meta.function-call",
                "variable.function",
                "support.function",
                "keyword.other.special-method"
            ],
            "settings": {
                "fontStyle": "bold",
                "foreground": "#9b7af4"
            }
        },
        {
            "name": "Block Level Variables",
            "scope": ["meta.block variable.other"],
            "settings": {
                "foreground": "#ffac8a"
            }
        },
        {
            "name": "Block Level Variables",
            "scope": ["meta.block variable.other"],
            "settings": {
                "foreground": "#ffac8a"
            }
        },
        {
            "name": "Other Variable, String Link",
            "scope": ["support.other.variable", "string.other.link"],
            "settings": {
                "foreground": "#f07178"
            }
        },
        {
            "name": "Number, Constant, Function Argument, Tag Attribute, Embedded",
            "scope": [
                "constant.numeric",
                "constant.language",
                "support.constant",
                "constant.character",
                "constant.escape",
                "variable.parameter",
                "keyword.other.unit",
                "keyword.other"
            ],
            "settings": {
                "foreground": "#f4e4dc"
            }
        },
        {
            "name": "js variable readwrite",
            "scope": "variable.other.readwrite,meta.object-literal.key,support.variable.property,support.variable.object.process,support.variable.object.node",
            "settings": {
                "foreground": "#ef596f"
            }
        },
        {
            "name": "String, Symbols, Inherited Class, Markup Heading",
            "scope": [
                "string",
                "constant.other.symbol",
                "constant.other.key",
                "entity.other.inherited-class",
                "markup.heading",
                "markup.inserted.git_gutter",
                "meta.group.braces.curly constant.other.object.key.js string.unquoted.label.js"
            ],
            "settings": {
                "foreground": "#ffbd49"
            }
        },
        {
            "name": "Class, Support",
            "scope": [
                "entity.name",
                "support.type",
                "support.class",
                "support.orther.namespace.use.php",
                "meta.use.php",
                "support.other.namespace.php",
                "markup.changed.git_gutter",
                "support.type.sys-types"
            ],
            "settings": {
                "foreground": "#a0c566"
            }
        },
        {
            "name": "Entity Types",
            "scope": ["support.type"],
            "settings": {
                "foreground": "#B2CCD6"
            }
        },
        {
            "name": "CSS Class and Support",
            "scope": [
                "source.css support.type.property-name",
                "source.sass support.type.property-name",
                "source.scss support.type.property-name",
                "source.less support.type.property-name",
                "source.stylus support.type.property-name",
                "source.postcss support.type.property-name"
            ],
            "settings": {
                "foreground": "#ffcc6b"
            }
        },
        {
            "name": "HTML other",
            "scope": ["text.html.derivtive"],
            "settings": {
                "foreground": "#f78c6c"
            }
        },
        {
            "name": "Sub-methods",
            "scope": [
                "entity.name.module.js",
                "variable.import.parameter.js",
                "variable.other.class.js"
            ],
            "settings": {
                "foreground": "#ff5370"
            }
        },
        {
            "name": "Language methods",
            "scope": ["variable.language"],
            "settings": {
                "fontStyle": "italic",
                "foreground": "#ff5370"
            }
        },
        {
            "name": "entity.name.method.js",
            "scope": ["entity.name.method.js"],
            "settings": {
                "fontStyle": "italic",
                "foreground": "#82aaff"
            }
        },
        {
            "name": "meta.method.js",
            "scope": [
                "meta.class-method.js entity.name.function.js",
                "variable.function.constructor"
            ],
            "settings": {
                "foreground": "#82aaff"
            }
        },
        {
            "name": "Attributes",
            "scope": ["entity.other.attribute-name"],
            "settings": {
                "foreground": "#8cd7ae"
            }
        },
        {
            "name": "HTML Attributes",
            "scope": [
                "text.html.basic entity.other.attribute-name.html",
                "text.html.basic entity.other.attribute-name"
            ],
            "settings": {
                "fontStyle": "italic",
                "foreground": "#ffcb6b"
            }
        },
        {
            "name": "CSS Classes",
            "scope": ["entity.other.attribute-name.class"],
            "settings": {
                "foreground": "#7dafe9"
            }
        },
        {
            "name": "CSS ID's",
            "scope": ["source.sass keyword.control"],
            "settings": {
                "foreground": "#82aaff"
            }
        },
        {
            "name": "Inserted",
            "scope": ["markup.inserted"],
            "settings": {
                "foreground": "#c3e88d"
            }
        },
        {
            "name": "Deleted",
            "scope": ["markup.deleted"],
            "settings": {
                "foreground": "#ff5370"
            }
        },
        {
            "name": "Changed",
            "scope": ["markup.changed"],
            "settings": {
                "foreground": "#C792EA"
            }
        },
        {
            "name": "Regular Expressions",
            "scope": ["string.regexp"],
            "settings": {
                "foreground": "#ffe770"
            }
        },
        {
            "name": "Escape Characters",
            "scope": ["constant.character.escape"],
            "settings": {
                "foreground": "#89DDFF"
            }
        },
        {
            "name": "URL",
            "scope": ["*url*", "*link*", "*uri*"],
            "settings": {
                "fontStyle": "underline"
            }
        },
        {
            "name": "Decorators",
            "scope": [
                "tag.decorator.js entity.name.tag.js",
                "tag.decorator.js punctuation.definition.tag.js"
            ],
            "settings": {
                "fontStyle": "italic",
                "foreground": "#82aaff"
            }
        },
        {
            "name": "ES7 Bind Operator",
            "scope": [
                "source.js constant.other.object.key.js string.unquoted.label.js"
            ],
            "settings": {
                "fontStyle": "italic",
                "foreground": "#ff5370"
            }
        },
        {
            "name": "JSON Key - Level 0",
            "scope": [
                "source.json meta.structure.dictionary.json support.type.property-name.json"
            ],
            "settings": {
                "foreground": "#C792EA"
            }
        },
        {
            "name": "JSON Key - Level 1",
            "scope": [
                "source.json meta.structure.dictionary.json meta.structure.dictionary.value.json meta.structure.dictionary.json support.type.property-name.json"
            ],
            "settings": {
                "foreground": "#ffcb6b"
            }
        },
        {
            "name": "JSON Key - Level 2",
            "scope": [
                "source.json meta.structure.dictionary.json meta.structure.dictionary.value.json meta.structure.dictionary.json meta.structure.dictionary.value.json meta.structure.dictionary.json support.type.property-name.json"
            ],
            "settings": {
                "foreground": "#f78c6c"
            }
        },
        {
            "name": "JSON Key - Level 3",
            "scope": [
                "source.json meta.structure.dictionary.json meta.structure.dictionary.value.json meta.structure.dictionary.json meta.structure.dictionary.value.json meta.structure.dictionary.json meta.structure.dictionary.value.json meta.structure.dictionary.json support.type.property-name.json"
            ],
            "settings": {
                "foreground": "#ff5370"
            }
        },
        {
            "name": "JSON Key - Level 4",
            "scope": [
                "source.json meta.structure.dictionary.json meta.structure.dictionary.value.json meta.structure.dictionary.json meta.structure.dictionary.value.json meta.structure.dictionary.json meta.structure.dictionary.value.json meta.structure.dictionary.json meta.structure.dictionary.value.json meta.structure.dictionary.json support.type.property-name.json"
            ],
            "settings": {
                "foreground": "#C17E70"
            }
        },
        {
            "name": "JSON Key - Level 5",
            "scope": [
                "source.json meta.structure.dictionary.json meta.structure.dictionary.value.json meta.structure.dictionary.json meta.structure.dictionary.value.json meta.structure.dictionary.json meta.structure.dictionary.value.json meta.structure.dictionary.json meta.structure.dictionary.value.json meta.structure.dictionary.json meta.structure.dictionary.value.json meta.structure.dictionary.json support.type.property-name.json"
            ],
            "settings": {
                "foreground": "#82aaff"
            }
        },
        {
            "name": "JSON Key - Level 6",
            "scope": [
                "source.json meta.structure.dictionary.json meta.structure.dictionary.value.json meta.structure.dictionary.json meta.structure.dictionary.value.json meta.structure.dictionary.json meta.structure.dictionary.value.json meta.structure.dictionary.json meta.structure.dictionary.value.json meta.structure.dictionary.json meta.structure.dictionary.value.json meta.structure.dictionary.json meta.structure.dictionary.value.json meta.structure.dictionary.json support.type.property-name.json"
            ],
            "settings": {
                "foreground": "#f07178"
            }
        },
        {
            "name": "JSON Key - Level 7",
            "scope": [
                "source.json meta.structure.dictionary.json meta.structure.dictionary.value.json meta.structure.dictionary.json meta.structure.dictionary.value.json meta.structure.dictionary.json meta.structure.dictionary.value.json meta.structure.dictionary.json meta.structure.dictionary.value.json meta.structure.dictionary.json meta.structure.dictionary.value.json meta.structure.dictionary.json meta.structure.dictionary.value.json meta.structure.dictionary.json meta.structure.dictionary.value.json meta.structure.dictionary.json support.type.property-name.json"
            ],
            "settings": {
                "foreground": "#C792EA"
            }
        },
        {
            "name": "JSON Key - Level 8",
            "scope": [
                "source.json meta.structure.dictionary.json meta.structure.dictionary.value.json meta.structure.dictionary.json meta.structure.dictionary.value.json meta.structure.dictionary.json meta.structure.dictionary.value.json meta.structure.dictionary.json meta.structure.dictionary.value.json meta.structure.dictionary.json meta.structure.dictionary.value.json meta.structure.dictionary.json meta.structure.dictionary.value.json meta.structure.dictionary.json meta.structure.dictionary.value.json meta.structure.dictionary.json meta.structure.dictionary.value.json meta.structure.dictionary.json support.type.property-name.json"
            ],
            "settings": {
                "foreground": "#c3e88d"
            }
        },
        {
            "name": "Markdown - Plain",
            "scope": [
                "text.html.markdown",
                "punctuation.definition.list_item.markdown"
            ],
            "settings": {
                "foreground": "#eeffff"
            }
        },
        {
            "name": "Markdown - Markup Raw Inline",
            "scope": ["text.html.markdown markup.inline.raw.markdown"],
            "settings": {
                "foreground": "#C792EA"
            }
        },
        {
            "name": "Markdown - Markup Raw Inline Punctuation",
            "scope": [
                "text.html.markdown markup.inline.raw.markdown punctuation.definition.raw.markdown"
            ],
            "settings": {
                "foreground": "#65737e"
            }
        },
        {
            "name": "Markdown - Heading",
            "scope": [
                "markdown.heading",
                "markup.heading | markup.heading entity.name",
                "markup.heading.markdown punctuation.definition.heading.markdown"
            ],
            "settings": {
                "foreground": "#c3e88d"
            }
        },
        {
            "name": "Markup - Italic",
            "scope": ["markup.italic"],
            "settings": {
                "fontStyle": "italic",
                "foreground": "#f07178"
            }
        },
        {
            "name": "Markup - Bold",
            "scope": ["markup.bold", "markup.bold string"],
            "settings": {
                "fontStyle": "bold",
                "foreground": "#f07178"
            }
        },
        {
            "name": "Markup - Bold-Italic",
            "scope": [
                "markup.bold markup.italic",
                "markup.italic markup.bold",
                "markup.quote markup.bold",
                "markup.bold markup.italic string",
                "markup.italic markup.bold string",
                "markup.quote markup.bold string"
            ],
            "settings": {
                "fontStyle": "bold",
                "foreground": "#f07178"
            }
        },
        {
            "name": "Markup - Underline",
            "scope": ["markup.underline"],
            "settings": {
                "fontStyle": "underline",
                "foreground": "#f78c6c"
            }
        },
        {
            "name": "Markdown - Blockquote",
            "scope": [
                "markup.quote punctuation.definition.blockquote.markdown"
            ],
            "settings": {
                "foreground": "#65737e"
            }
        },
        {
            "name": "Markup - Quote",
            "scope": ["markup.quote"],
            "settings": {
                "fontStyle": "italic"
            }
        },
        {
            "name": "Markdown - Link",
            "scope": ["string.other.link.title.markdown"],
            "settings": {
                "foreground": "#82aaff"
            }
        },
        {
            "name": "Markdown - Link Description",
            "scope": ["string.other.link.description.title.markdown"],
            "settings": {
                "foreground": "#C792EA"
            }
        },
        {
            "name": "Markdown - Link Anchor",
            "scope": ["constant.other.reference.link.markdown"],
            "settings": {
                "foreground": "#ffcb6b"
            }
        },
        {
            "name": "Markup - Raw Block",
            "scope": ["markup.raw.block"],
            "settings": {
                "foreground": "#C792EA"
            }
        },
        {
            "name": "Markdown - Raw Block Fenced",
            "scope": ["markup.raw.block.fenced.markdown"],
            "settings": {
                "foreground": "#00000050"
            }
        },
        {
            "name": "Markdown - Fenced Bode Block",
            "scope": ["punctuation.definition.fenced.markdown"],
            "settings": {
                "foreground": "#00000050"
            }
        },
        {
            "name": "Markdown - Fenced Bode Block Variable",
            "scope": [
                "markup.raw.block.fenced.markdown",
                "variable.language.fenced.markdown",
                "punctuation.section.class.end"
            ],
            "settings": {
                "foreground": "#eeffff"
            }
        },
        {
            "name": "Markdown - Fenced Language",
            "scope": ["variable.language.fenced.markdown"],
            "settings": {
                "foreground": "#65737e"
            }
        },
        {
            "name": "Markdown - Separator",
            "scope": ["meta.separator"],
            "settings": {
                "fontStyle": "bold",
                "foreground": "#65737e"
            }
        },
        {
            "name": "Markup - Table",
            "scope": ["markup.table"],
            "settings": {
                "foreground": "#eeffff"
            }
        },
        {
            "name": "GoLang",
            "scope": ["source.go"],
            "settings": {
                "foreground": "#82aaff"
            }
        },
        {
            "name": "GoLang",
            "scope": ["storage.type.string.go"],
            "settings": {
                "foreground": "#ffcb6b"
            }
        },
        {
            "name": "GoLang",
            "scope": ["keyword.control.go"],
            "settings": {
                "foreground": "#dbdc0a"
            }
        },
        {
            "name": "GoLang",
            "scope": ["support.function.go"],
            "settings": {
                "foreground": "#f07178"
            }
        },
        {
            "name": "GoLang",
            "scope": ["keyword.function.go"],
            "settings": {
                "foreground": "#fac7be"
            }
        },
        {
            "name": "GoLang",
            "scope": ["keyword.operator.comparison.go"],
            "settings": {
                "foreground": "#ffcc6b"
            }
        },
        {
            "name": "ShellScript",
            "scope": ["string.quoted.double.shell"],
            "settings": {
                "foreground": "#f07178"
            }
        },
        {
            "name": "ShellScript",
            "scope": ["meta.scope.group.shell", "source.shell"],
            "settings": {
                "foreground": "#ffcc6b"
            }
        },
        {
            "name": "ShellScript",
            "scope": ["meta.function.shell"],
            "settings": {
                "fontStyle": "bold",
                "foreground": "#f07178"
            }
        },
        {
            "name": "ShellScript",
            "scope": ["punctuation.definition.case-pattern.shell"],
            "settings": {
                "foreground": "#fac7be"
            }
        },
        {
            "name": "ShellScript",
            "scope": ["string.interpolated.dollar.shell"],
            "settings": {
                "foreground": "#82aaff"
            }
        },
        {
            "name": "ShellScript",
            "scope": ["meta.scope.case-clause-body.shell"],
            "settings": {
                "foreground": "#c3e88d"
            }
        },
        {
            "name": "ShellScript",
            "scope": [
                "meta.scope.case-clause.shell",
                "meta.scope.case-body.shell",
                "meta.scope.case-block.shell",
                "source.shell"
            ],
            "settings": {
                "foreground": "#82aaff"
            }
        },
        {
            "name": "Scala",
            "scope": ["meta.embedded.line.scala"],
            "settings": {
                "foreground": "#fac7be"
            }
        },
        {
            "name": "Scala",
            "scope": ["meta.template.expression.scala"],
            "settings": {
                "foreground": "#82aaff"
            }
        },
        {
            "name": "Scala",
            "scope": ["source.scala", "source.haskell"],
            "settings": {
                "foreground": "#c3e88d"
            }
        },
        {
            "name": "Scala",
            "scope": ["constant.other.haskell"],
            "settings": {
                "foreground": "#82aaff"
            }
        },
        {
            "name": "Scala",
            "scope": [
                "meta.function.type-declaration.haskell",
                "storage.type.haskell"
            ],
            "settings": {
                "foreground": "#f07178"
            }
        },
        {
            "name": "Scala",
            "scope": ["meta.body.function.definition.cpp"],
            "settings": {
                "foreground": "#f07178"
            }
        },
        {
            "name": "C++",
            "scope": ["meta.body.function.definition.cpp"],
            "settings": {
                "foreground": "#c3e88d"
            }
        },
        {
            "name": "C++",
            "scope": ["meta.parens.cpp"],
            "settings": {
                "foreground": "#82aaff"
            }
        },
        {
            "name": "C++",
            "scope": ["entity.name.scope-resolution.cpp"],
            "settings": {
                "foreground": "#f07178"
            }
        },
        {
            "name": "C++",
            "scope": ["storage.modifier.specifier.const.cpp"],
            "settings": {
                "foreground": "#ff5370"
            }
        },
        {
            "name": "CSS",
            "scope": ["constant.numeric.css"],
            "settings": {
                "foreground": "#82aaff"
            }
        },
        {
            "name": "CSS",
            "scope": [
                "keyword.other.unit.percentage.css",
                "keyword.other.unit.px.css",
                "keyword.other.unit.em.css",
                "keyword.other.unit.ch.css",
                "keyword.other.unit.vh.css",
                "keyword.other.unit.vw.css",
                "keyword.other.unit.vmax.css",
                "keyword.other.unit.vmin.css",
                "keyword.other.unit.rem.css"
            ],
            "settings": {
                "foreground": "#C792EA"
            }
        },
        {
            "name": "Kotlin",
            "scope": ["storage.type.kotlin"],
            "settings": {
                "foreground": "#ff5370"
            }
        },
        {
            "name": "Kotlin",
            "scope": ["meta.block.kotlin"],
            "settings": {
                "foreground": "#82aaff"
            }
        },
        {
            "name": "Kotlin",
            "scope": ["storage.modifier.import.java"],
            "settings": {
                "foreground": "#f78c6c"
            }
        },
        {
            "name": "SQL",
            "scope": ["keyword.other.sql"],
            "settings": {
                "foreground": "#f78c6c"
            }
        },
        {
            "name": "SQL",
            "scope": ["source.sql"],
            "settings": {
                "foreground": "#ffcb6b"
            }
        },
        {
            "name": "SQL",
            "scope": ["constant.other.database-name.sql"],
            "settings": {
                "foreground": "#C792EA"
            }
        },
        {
            "name": "SQL",
            "scope": ["constant.other.table-name.sql"],
            "settings": {
                "foreground": "#82aaff"
            }
        },
        {
            "name": "Python",
            "scope": ["keyword.control.flow.python"],
            "settings": {
                "foreground": "#ff5370"
            }
        },
        {
            "name": "Python",
            "scope": ["source.python"],
            "settings": {
                "foreground": "#c3e88d"
            }
        },
        {
            "name": "Python",
            "scope": ["meta.function-call.arguments.python"],
            "settings": {
                "fontStyle": "bold",
                "foreground": "#82aaff"
            }
        },
        {
            "name": "Python",
            "scope": ["storage.type.function.python"],
            "settings": {
                "fontStyle": "bold",
                "foreground": "#ffcb6b"
            }
        },
        {
            "name": "Python",
            "scope": ["keyword.operator.logical.python"],
            "settings": {
                "fontStyle": "bold",
                "foreground": "#f78c6c"
            }
        },
        {
            "name": "Python",
            "scope": ["entity.name.function.python"],
            "settings": {
                "fontStyle": "bold",
                "foreground": "#dbdc0a"
            }
        },
        {
            "name": "Assembly",
            "scope": ["source.platformio-debug-asm"],
            "settings": {
                "foreground": "#dbdc0a"
            }
        },
        {
            "name": "Assembly",
            "scope": ["constant.numeric.dec"],
            "settings": {
                "foreground": "#82aaff"
            }
        },
        {
            "name": "Assembly",
            "scope": ["support.directive.asm"],
            "settings": {
                "foreground": "#ff5370"
            }
        },
        {
            "name": "Assembly",
            "scope": ["constant.language.registers.general-purpose"],
            "settings": {
                "foreground": "#ff5370"
            }
        },
        {
            "name": "Assembly",
            "scope": ["source.platformio-debug-asm"],
            "settings": {
                "foreground": "#ffcb6b"
            }
        },
        {
            "name": "Assembly",
            "scope": ["constant.numeric.hex"],
            "settings": {
                "foreground": "#82aaff"
            }
        },
        {
            "name": "Assembly",
            "scope": ["support.type.asm"],
            "settings": {
                "foreground": "#c3e88d"
            }
        },
    ]
=======
		"activityBar.activeBorder": "#0078D4",
		"activityBar.background": "#181818",
		"activityBar.border": "#2B2B2B",
		"activityBar.foreground": "#D7D7D7",
		"activityBar.inactiveForeground": "#868686",
		"activityBarBadge.background": "#0078D4",
		"activityBarBadge.foreground": "#FFFFFF",
		"badge.background": "#616161",
		"badge.foreground": "#F8F8F8",
		"button.background": "#0078D4",
		"button.border": "#FFFFFF12",
		"button.foreground": "#FFFFFF",
		"button.hoverBackground": "#026EC1",
		"button.secondaryBackground": "#313131",
		"button.secondaryForeground": "#CCCCCC",
		"button.secondaryHoverBackground": "#3C3C3C",
		"chat.slashCommandBackground": "#34414B",
		"chat.slashCommandForeground": "#40A6FF",
		"checkbox.background": "#313131",
		"checkbox.border": "#3C3C3C",
		"debugToolBar.background": "#181818",
		"descriptionForeground": "#9D9D9D",
		"dropdown.background": "#313131",
		"dropdown.border": "#3C3C3C",
		"dropdown.foreground": "#CCCCCC",
		"dropdown.listBackground": "#1F1F1F",
		"editor.background": "#1F1F1F",
		"editor.findMatchBackground": "#9E6A03",
		"editor.foreground": "#CCCCCC",
		"editorGroup.border": "#FFFFFF17",
		"editorGroupHeader.tabsBackground": "#181818",
		"editorGroupHeader.tabsBorder": "#2B2B2B",
		"editorGutter.addedBackground": "#2EA043",
		"editorGutter.deletedBackground": "#F85149",
		"editorGutter.modifiedBackground": "#0078D4",
		"editorLineNumber.activeForeground": "#CCCCCC",
		"editorLineNumber.foreground": "#6E7681",
		"editorOverviewRuler.border": "#010409",
		"editorWidget.background": "#202020",
		"errorForeground": "#F85149",
		"focusBorder": "#0078D4",
		"foreground": "#CCCCCC",
		"icon.foreground": "#CCCCCC",
		"input.background": "#313131",
		"input.border": "#3C3C3C",
		"input.foreground": "#CCCCCC",
		"input.placeholderForeground": "#9D9D9D",
		"inputOption.activeBackground": "#2489DB82",
		"inputOption.activeBorder": "#2488DB",
		"keybindingLabel.foreground": "#CCCCCC",
		"menu.background": "#1F1F1F",
		"notificationCenterHeader.background": "#1F1F1F",
		"notificationCenterHeader.foreground": "#CCCCCC",
		"notifications.background": "#1F1F1F",
		"notifications.border": "#2B2B2B",
		"notifications.foreground": "#CCCCCC",
		"panel.background": "#181818",
		"panel.border": "#2B2B2B",
		"panelInput.border": "#2B2B2B",
		"panelTitle.activeBorder": "#0078D4",
		"panelTitle.activeForeground": "#CCCCCC",
		"panelTitle.inactiveForeground": "#9D9D9D",
		"peekViewEditor.background": "#1F1F1F",
		"peekViewEditor.matchHighlightBackground": "#BB800966",
		"peekViewResult.background": "#1F1F1F",
		"peekViewResult.matchHighlightBackground": "#BB800966",
		"pickerGroup.border": "#3C3C3C",
		"progressBar.background": "#0078D4",
		"quickInput.background": "#222222",
		"quickInput.foreground": "#CCCCCC",
		"settings.dropdownBackground": "#313131",
		"settings.dropdownBorder": "#3C3C3C",
		"settings.headerForeground": "#FFFFFF",
		"settings.modifiedItemIndicator": "#BB800966",
		"sideBar.background": "#181818",
		"sideBar.border": "#2B2B2B",
		"sideBar.foreground": "#CCCCCC",
		"sideBarSectionHeader.background": "#181818",
		"sideBarSectionHeader.border": "#2B2B2B",
		"sideBarSectionHeader.foreground": "#CCCCCC",
		"sideBarTitle.foreground": "#CCCCCC",
		"statusBar.background": "#181818",
		"statusBar.border": "#2B2B2B",
		"statusBar.debuggingBackground": "#0078D4",
		"statusBar.debuggingForeground": "#FFFFFF",
		"statusBar.focusBorder": "#0078D4",
		"statusBar.foreground": "#CCCCCC",
		"statusBar.noFolderBackground": "#1F1F1F",
		"statusBarItem.focusBorder": "#0078D4",
		"statusBarItem.prominentBackground": "#6E768166",
		"statusBarItem.remoteBackground": "#0078D4",
		"statusBarItem.remoteForeground": "#FFFFFF",
		"tab.activeBackground": "#1F1F1F",
		"tab.activeBorder": "#1F1F1F",
		"tab.activeBorderTop": "#0078D4",
		"tab.activeForeground": "#FFFFFF",
		"tab.border": "#2B2B2B",
		"tab.hoverBackground": "#1F1F1F",
		"tab.inactiveBackground": "#181818",
		"tab.inactiveForeground": "#9D9D9D",
		"tab.unfocusedActiveBorder": "#1F1F1F",
		"tab.unfocusedActiveBorderTop": "#2B2B2B",
		"tab.unfocusedHoverBackground": "#1F1F1F",
		"terminal.foreground": "#CCCCCC",
		"terminal.tab.activeBorder": "#0078D4",
		"textBlockQuote.background": "#2B2B2B",
		"textBlockQuote.border": "#616161",
		"textCodeBlock.background": "#2B2B2B",
		"textLink.activeForeground": "#40A6FF",
		"textLink.foreground": "#40A6FF",
		"textSeparator.foreground": "#21262D",
		"titleBar.activeBackground": "#181818",
		"titleBar.activeForeground": "#CCCCCC",
		"titleBar.border": "#2B2B2B",
		"titleBar.inactiveBackground": "#1F1F1F",
		"titleBar.inactiveForeground": "#9D9D9D",
		"welcomePage.tileBackground": "#2B2B2B",
		"welcomePage.progress.foreground": "#0078D4",
		"widget.border": "#313131",
	},
>>>>>>> 7a808bd6
}<|MERGE_RESOLUTION|>--- conflicted
+++ resolved
@@ -3,1182 +3,1190 @@
 	"name": "default dark modern",
 	"include": "./dark_plus.json",
 	"colors": {
-<<<<<<< HEAD
-        "focusBorder"          : "#439987",
-        "icon.foreground"      : "#439987",
-        "selection.background" : "#439987",
-
-        "activityBar.background"         : "#142e28",
-        "activityBar.foreground"         : "#0ccfa5",
-        "activityBar.inactiveForeground" : "#337567",
-        "activityBar.activeBorder"       : "#0ccfa5",
-        "activityBarBadge.foreground"    : "#1d423a",
-        "activityBarBadge.background"    : "#dbdc0a",
-
-        "breadcrumb.foreground"                : "#439987",
-        "breadcrumb.focusForeground"           : "#dbdc0a",
-        "breadcrumb.activeSelectionForeground" : "#fff",
-
-        "button.background" : "#439987",
-
-        "checkbox.background" : "#439987",
-        "checkbox.border"     : "#439987",
-
-        "dropdown.foreground" : "#fff",
-        "dropdown.background" : "#1a3c35",
-        "dropdown.border"     : "#1a3c35",
-
-        "diffEditor.diagonalFill"           : "#2c6357",
-        "diffEditor.insertedTextBackground" : "#dbdc0a33",
-        "diffEditor.insertedTextBorder"     : "#dbdc0a00",
-        "diffEditor.removedTextBackground"  : "#f3463966",
-        "diffEditor.removedTextBorder"      : "#f3463900",
-
-        "editor.background"                   : "#1d423a",
-        "editor.foreground"                   : "#eeffff",
-        "editor.findMatchBackground"          : "#367c6d99",
-        "editor.findMatchHighlightBackground" : "#367c6d33",
-        "editor.findMatchHighlightBorder"     : "#367c6d33",
-        "editor.findRangeHighlightBackground" : "#142e2866",
-        "editor.lineHighlightBorder"          : "#1d423a",
-        "editor.lineHighlightBackground"      : "#2c6357",
-
-        "editor.selectionBackground"          : "#367c6d99",
-        "editor.selectionHighlightBackground" : "#367c6d33",
-
-        "editorBracketMatch.background" : "#439987",
-
-        "editorCursor.foreground" : "#ff5714",
-
-        "editorGroup.border"               : "#367c6d",
-        "editorGroup.dropBackground"       : "#367c6d",
-        "editorGroupHeader.tabsBackground" : "#1a3c35",
-        "editorGroupHeader.tabsBorder"     : "#1a3c35",
-
-        "editorGutter.modifiedBackground" : "#2c6357",
-        "editorGutter.addedBackground"    : "#439987",
-        "editorGutter.deletedBackground"  : "#ff6a49",
-
-        "editorHoverWidget.background" : "#1f473f",
-        "editorHoverWidget.border" : "#1a3c35",
-
-        "editorIndentGuide.background1"       : "#224e44",
-        "editorIndentGuide.activeBackground1" : "#439987",
-
-        "editorLineNumber.foreground"       : "#439987",
-        "editorLineNumber.activeForeground" : "#dbdc0a",
-
-        "editorOverviewRuler.background"          : "#1d423a",
-        "editorOverviewRuler.findMatchForeground" : "#2c635766",
-
-        "editorRuler.foreground" : "#2c6357",
-
-        "editorSuggestWidget.background"          : "#1f473f",
-        "editorSuggestWidget.border"              : "#1a3c35",
-        "editorSuggestWidget.foreground"          : "#2caf93",
-        "editorSuggestWidget.highlightForeground" : "#fff",
-        "editorSuggestWidget.selectedBackground"  : "#367c6d",
-
-        "editorWidget.background"   : "#1a3c35",
-        "editorWidget.resizeBorder" : "#142e28",
-
-        "editorWhitespace.foreground" : "#2c6357",
-
-        "gitDecoration.addedResourceForeground"       : "#dbdc0a",
-        "gitDecoration.conflictingResourceForeground" : "#f34639",
-        "gitDecoration.deletedResourceForeground"     : "#ff6a49",
-        "gitDecoration.modifiedResourceForeground"    : "#2caf93",
-        "gitDecoration.renamedResourceForeground"     : "#dbdc0a",
-        "gitDecoration.untrackedResourceForeground"   : "#439987",
-        "gitDecoration.ignoredResourceForeground"     : "#367c6d",
-
-        "input.background"                : "#1f473f",
-        "input.border"                    : "#285c51",
-        "input.placeholderForeground"     : "#439987",
-        "inputValidation.errorBackground" : "#f34639",
-        "inputValidation.errorForeground" : "#fff",
-        "inputValidation.errorBorder"     : "#f34639",
-        "inputValidation.infoBackground"  : "#75e9ff",
-        "inputValidation.infoForeground"  : "#fff",
-        "inputValidation.infoBorder"      : "#75e9ff",
-
-        "list.hoverForeground"             : "#fff",
-        "list.hoverBackground"             : "#439987",
-        "list.focusForeground"             : "#3a8574",
-        "list.activeSelectionForeground"   : "#fff",
-        "list.activeSelectionBackground"   : "#327164",
-        "list.inactiveSelectionBackground" : "#1f473f",
-        "list.deemphasizedForeground"      : "#439987",
-        "list.focusOutline"                : "#1d423a",
-
-        "menubar.selectionBackground" : "#439987",
-
-        "minimap.selectionHighlight" : "#43998799",
-
-        "notifications.foreground"          : "#fff",
-        "notifications.background"          : "#439987",
-        "notifications.border"              : "#75e9ff",
-        "notificationsErrorIcon.foreground" : "#f34639",
-
-        "panel.background"            : "#1f473f",
-        "panelTitle.activeForeground" : "#0ccfa5",
-        "panelTitle.activeBorder"     : "#0ccfa5",
-        "panelSection.border"         : "#0ccfa5",
-
-        "progressBar.background" : "#0ccfa5",
-
-        "scrollbar.shadow"                 : "#4399860c",
-        "scrollbarSlider.background"       : "#43998630",
-        "scrollbarSlider.hoverBackground"  : "#43998675",
-        "scrollbarSlider.activeBackground" : "#439986d1",
-
-        "statusBar.foreground"          : "#439987",
-        "statusBar.background"          : "#142e28",
-        "statusBar.noFolderBackground"  : "#142e28",
-        "statusBar.debuggingBackground" : "#142e28",
-        "statusBar.border"              : "#1f473f",
-
-        "sideBar.foreground"              : "#439987",
-        "sideBar.background"              : "#1a3c35",
-        "sideBarTitle.foreground"         : "#337567",
-        "sideBarSectionHeader.foreground" : "#337567",
-        "sideBarSectionHeader.background" : "#142e28",
-        "sideBar.dropBackground"          : "#142e2866",
-
-        "tab.activeBackground"   : "#1d423a",
-        "tab.activeBorder"       : "#1d423a",
-        "tab.inactiveBackground" : "#1a3c35",
-        "tab.inactiveForeground" : "#439b89",
-
-        "titleBar.activeBackground" : "#1f473f",
-
-        "textLink.foreground"       : "#2caf93",
-        "textLink.activeForeground" : "#0ccfa5"
-    },
-    "tokenColors": [
-        {
-            "name": "Comment",
-            "scope": ["comment", "punctuation.definition.comment"],
-            "settings": {
-                "fontStyle": "italic",
-                "foreground": "#439987"
-            }
-        },
-        {
-            "name": "Variables",
-            "scope": ["variable", "string constant.other.placeholder"],
-            "settings": {
-                "foreground": "#21b6f8"
-            }
-        },
-        {
-            "name": "Colors",
-            "scope": ["constant.other.color"],
-            "settings": {
-                "foreground": "#ffffff"
-            }
-        },
-        {
-            "name": "Invalid",
-            "scope": ["invalid", "invalid.illegal"],
-            "settings": {
-                "foreground": "#ff5370"
-            }
-        },
-        {
-            "name": "Keyword, Storage",
-            "scope": ["keyword", "storage.type", "storage.modifier"],
-            "settings": {
-                "foreground": "#C792EA"
-            }
-        },
-        {
-            "name": "Operator, Misc",
-            "scope": [
-                "keyword.control",
-                "constant.other.color",
-                "punctuation",
-                "meta.tag",
-                "punctuation.definition.tag",
-                "punctuation.separator.inheritance.php",
-                "punctuation.definition.tag.html",
-                "punctuation.definition.tag.begin.html",
-                "punctuation.definition.tag.end.html",
-                "punctuation.section.embedded",
-                "keyword.other.template",
-                "keyword.other.substitution"
-            ],
-            "settings": {
-                "foreground": "#2caf93"
-            }
-        },
-        {
-            "name": "Tag",
-            "scope": [
-                "entity.name.tag",
-                "meta.tag.sgml",
-                "markup.deleted.git_gutter"
-            ],
-            "settings": {
-                "foreground": "#f07178"
-            }
-        },
-        {
-            "name": "Function, Special Method",
-            "scope": [
-                "entity.name.function",
-                "meta.function-call",
-                "variable.function",
-                "support.function",
-                "keyword.other.special-method"
-            ],
-            "settings": {
-                "fontStyle": "bold",
-                "foreground": "#9b7af4"
-            }
-        },
-        {
-            "name": "Block Level Variables",
-            "scope": ["meta.block variable.other"],
-            "settings": {
-                "foreground": "#ffac8a"
-            }
-        },
-        {
-            "name": "Block Level Variables",
-            "scope": ["meta.block variable.other"],
-            "settings": {
-                "foreground": "#ffac8a"
-            }
-        },
-        {
-            "name": "Other Variable, String Link",
-            "scope": ["support.other.variable", "string.other.link"],
-            "settings": {
-                "foreground": "#f07178"
-            }
-        },
-        {
-            "name": "Number, Constant, Function Argument, Tag Attribute, Embedded",
-            "scope": [
-                "constant.numeric",
-                "constant.language",
-                "support.constant",
-                "constant.character",
-                "constant.escape",
-                "variable.parameter",
-                "keyword.other.unit",
-                "keyword.other"
-            ],
-            "settings": {
-                "foreground": "#f4e4dc"
-            }
-        },
-        {
-            "name": "js variable readwrite",
-            "scope": "variable.other.readwrite,meta.object-literal.key,support.variable.property,support.variable.object.process,support.variable.object.node",
-            "settings": {
-                "foreground": "#ef596f"
-            }
-        },
-        {
-            "name": "String, Symbols, Inherited Class, Markup Heading",
-            "scope": [
-                "string",
-                "constant.other.symbol",
-                "constant.other.key",
-                "entity.other.inherited-class",
-                "markup.heading",
-                "markup.inserted.git_gutter",
-                "meta.group.braces.curly constant.other.object.key.js string.unquoted.label.js"
-            ],
-            "settings": {
-                "foreground": "#ffbd49"
-            }
-        },
-        {
-            "name": "Class, Support",
-            "scope": [
-                "entity.name",
-                "support.type",
-                "support.class",
-                "support.orther.namespace.use.php",
-                "meta.use.php",
-                "support.other.namespace.php",
-                "markup.changed.git_gutter",
-                "support.type.sys-types"
-            ],
-            "settings": {
-                "foreground": "#a0c566"
-            }
-        },
-        {
-            "name": "Entity Types",
-            "scope": ["support.type"],
-            "settings": {
-                "foreground": "#B2CCD6"
-            }
-        },
-        {
-            "name": "CSS Class and Support",
-            "scope": [
-                "source.css support.type.property-name",
-                "source.sass support.type.property-name",
-                "source.scss support.type.property-name",
-                "source.less support.type.property-name",
-                "source.stylus support.type.property-name",
-                "source.postcss support.type.property-name"
-            ],
-            "settings": {
-                "foreground": "#ffcc6b"
-            }
-        },
-        {
-            "name": "HTML other",
-            "scope": ["text.html.derivtive"],
-            "settings": {
-                "foreground": "#f78c6c"
-            }
-        },
-        {
-            "name": "Sub-methods",
-            "scope": [
-                "entity.name.module.js",
-                "variable.import.parameter.js",
-                "variable.other.class.js"
-            ],
-            "settings": {
-                "foreground": "#ff5370"
-            }
-        },
-        {
-            "name": "Language methods",
-            "scope": ["variable.language"],
-            "settings": {
-                "fontStyle": "italic",
-                "foreground": "#ff5370"
-            }
-        },
-        {
-            "name": "entity.name.method.js",
-            "scope": ["entity.name.method.js"],
-            "settings": {
-                "fontStyle": "italic",
-                "foreground": "#82aaff"
-            }
-        },
-        {
-            "name": "meta.method.js",
-            "scope": [
-                "meta.class-method.js entity.name.function.js",
-                "variable.function.constructor"
-            ],
-            "settings": {
-                "foreground": "#82aaff"
-            }
-        },
-        {
-            "name": "Attributes",
-            "scope": ["entity.other.attribute-name"],
-            "settings": {
-                "foreground": "#8cd7ae"
-            }
-        },
-        {
-            "name": "HTML Attributes",
-            "scope": [
-                "text.html.basic entity.other.attribute-name.html",
-                "text.html.basic entity.other.attribute-name"
-            ],
-            "settings": {
-                "fontStyle": "italic",
-                "foreground": "#ffcb6b"
-            }
-        },
-        {
-            "name": "CSS Classes",
-            "scope": ["entity.other.attribute-name.class"],
-            "settings": {
-                "foreground": "#7dafe9"
-            }
-        },
-        {
-            "name": "CSS ID's",
-            "scope": ["source.sass keyword.control"],
-            "settings": {
-                "foreground": "#82aaff"
-            }
-        },
-        {
-            "name": "Inserted",
-            "scope": ["markup.inserted"],
-            "settings": {
-                "foreground": "#c3e88d"
-            }
-        },
-        {
-            "name": "Deleted",
-            "scope": ["markup.deleted"],
-            "settings": {
-                "foreground": "#ff5370"
-            }
-        },
-        {
-            "name": "Changed",
-            "scope": ["markup.changed"],
-            "settings": {
-                "foreground": "#C792EA"
-            }
-        },
-        {
-            "name": "Regular Expressions",
-            "scope": ["string.regexp"],
-            "settings": {
-                "foreground": "#ffe770"
-            }
-        },
-        {
-            "name": "Escape Characters",
-            "scope": ["constant.character.escape"],
-            "settings": {
-                "foreground": "#89DDFF"
-            }
-        },
-        {
-            "name": "URL",
-            "scope": ["*url*", "*link*", "*uri*"],
-            "settings": {
-                "fontStyle": "underline"
-            }
-        },
-        {
-            "name": "Decorators",
-            "scope": [
-                "tag.decorator.js entity.name.tag.js",
-                "tag.decorator.js punctuation.definition.tag.js"
-            ],
-            "settings": {
-                "fontStyle": "italic",
-                "foreground": "#82aaff"
-            }
-        },
-        {
-            "name": "ES7 Bind Operator",
-            "scope": [
-                "source.js constant.other.object.key.js string.unquoted.label.js"
-            ],
-            "settings": {
-                "fontStyle": "italic",
-                "foreground": "#ff5370"
-            }
-        },
-        {
-            "name": "JSON Key - Level 0",
-            "scope": [
-                "source.json meta.structure.dictionary.json support.type.property-name.json"
-            ],
-            "settings": {
-                "foreground": "#C792EA"
-            }
-        },
-        {
-            "name": "JSON Key - Level 1",
-            "scope": [
-                "source.json meta.structure.dictionary.json meta.structure.dictionary.value.json meta.structure.dictionary.json support.type.property-name.json"
-            ],
-            "settings": {
-                "foreground": "#ffcb6b"
-            }
-        },
-        {
-            "name": "JSON Key - Level 2",
-            "scope": [
-                "source.json meta.structure.dictionary.json meta.structure.dictionary.value.json meta.structure.dictionary.json meta.structure.dictionary.value.json meta.structure.dictionary.json support.type.property-name.json"
-            ],
-            "settings": {
-                "foreground": "#f78c6c"
-            }
-        },
-        {
-            "name": "JSON Key - Level 3",
-            "scope": [
-                "source.json meta.structure.dictionary.json meta.structure.dictionary.value.json meta.structure.dictionary.json meta.structure.dictionary.value.json meta.structure.dictionary.json meta.structure.dictionary.value.json meta.structure.dictionary.json support.type.property-name.json"
-            ],
-            "settings": {
-                "foreground": "#ff5370"
-            }
-        },
-        {
-            "name": "JSON Key - Level 4",
-            "scope": [
-                "source.json meta.structure.dictionary.json meta.structure.dictionary.value.json meta.structure.dictionary.json meta.structure.dictionary.value.json meta.structure.dictionary.json meta.structure.dictionary.value.json meta.structure.dictionary.json meta.structure.dictionary.value.json meta.structure.dictionary.json support.type.property-name.json"
-            ],
-            "settings": {
-                "foreground": "#C17E70"
-            }
-        },
-        {
-            "name": "JSON Key - Level 5",
-            "scope": [
-                "source.json meta.structure.dictionary.json meta.structure.dictionary.value.json meta.structure.dictionary.json meta.structure.dictionary.value.json meta.structure.dictionary.json meta.structure.dictionary.value.json meta.structure.dictionary.json meta.structure.dictionary.value.json meta.structure.dictionary.json meta.structure.dictionary.value.json meta.structure.dictionary.json support.type.property-name.json"
-            ],
-            "settings": {
-                "foreground": "#82aaff"
-            }
-        },
-        {
-            "name": "JSON Key - Level 6",
-            "scope": [
-                "source.json meta.structure.dictionary.json meta.structure.dictionary.value.json meta.structure.dictionary.json meta.structure.dictionary.value.json meta.structure.dictionary.json meta.structure.dictionary.value.json meta.structure.dictionary.json meta.structure.dictionary.value.json meta.structure.dictionary.json meta.structure.dictionary.value.json meta.structure.dictionary.json meta.structure.dictionary.value.json meta.structure.dictionary.json support.type.property-name.json"
-            ],
-            "settings": {
-                "foreground": "#f07178"
-            }
-        },
-        {
-            "name": "JSON Key - Level 7",
-            "scope": [
-                "source.json meta.structure.dictionary.json meta.structure.dictionary.value.json meta.structure.dictionary.json meta.structure.dictionary.value.json meta.structure.dictionary.json meta.structure.dictionary.value.json meta.structure.dictionary.json meta.structure.dictionary.value.json meta.structure.dictionary.json meta.structure.dictionary.value.json meta.structure.dictionary.json meta.structure.dictionary.value.json meta.structure.dictionary.json meta.structure.dictionary.value.json meta.structure.dictionary.json support.type.property-name.json"
-            ],
-            "settings": {
-                "foreground": "#C792EA"
-            }
-        },
-        {
-            "name": "JSON Key - Level 8",
-            "scope": [
-                "source.json meta.structure.dictionary.json meta.structure.dictionary.value.json meta.structure.dictionary.json meta.structure.dictionary.value.json meta.structure.dictionary.json meta.structure.dictionary.value.json meta.structure.dictionary.json meta.structure.dictionary.value.json meta.structure.dictionary.json meta.structure.dictionary.value.json meta.structure.dictionary.json meta.structure.dictionary.value.json meta.structure.dictionary.json meta.structure.dictionary.value.json meta.structure.dictionary.json meta.structure.dictionary.value.json meta.structure.dictionary.json support.type.property-name.json"
-            ],
-            "settings": {
-                "foreground": "#c3e88d"
-            }
-        },
-        {
-            "name": "Markdown - Plain",
-            "scope": [
-                "text.html.markdown",
-                "punctuation.definition.list_item.markdown"
-            ],
-            "settings": {
-                "foreground": "#eeffff"
-            }
-        },
-        {
-            "name": "Markdown - Markup Raw Inline",
-            "scope": ["text.html.markdown markup.inline.raw.markdown"],
-            "settings": {
-                "foreground": "#C792EA"
-            }
-        },
-        {
-            "name": "Markdown - Markup Raw Inline Punctuation",
-            "scope": [
-                "text.html.markdown markup.inline.raw.markdown punctuation.definition.raw.markdown"
-            ],
-            "settings": {
-                "foreground": "#65737e"
-            }
-        },
-        {
-            "name": "Markdown - Heading",
-            "scope": [
-                "markdown.heading",
-                "markup.heading | markup.heading entity.name",
-                "markup.heading.markdown punctuation.definition.heading.markdown"
-            ],
-            "settings": {
-                "foreground": "#c3e88d"
-            }
-        },
-        {
-            "name": "Markup - Italic",
-            "scope": ["markup.italic"],
-            "settings": {
-                "fontStyle": "italic",
-                "foreground": "#f07178"
-            }
-        },
-        {
-            "name": "Markup - Bold",
-            "scope": ["markup.bold", "markup.bold string"],
-            "settings": {
-                "fontStyle": "bold",
-                "foreground": "#f07178"
-            }
-        },
-        {
-            "name": "Markup - Bold-Italic",
-            "scope": [
-                "markup.bold markup.italic",
-                "markup.italic markup.bold",
-                "markup.quote markup.bold",
-                "markup.bold markup.italic string",
-                "markup.italic markup.bold string",
-                "markup.quote markup.bold string"
-            ],
-            "settings": {
-                "fontStyle": "bold",
-                "foreground": "#f07178"
-            }
-        },
-        {
-            "name": "Markup - Underline",
-            "scope": ["markup.underline"],
-            "settings": {
-                "fontStyle": "underline",
-                "foreground": "#f78c6c"
-            }
-        },
-        {
-            "name": "Markdown - Blockquote",
-            "scope": [
-                "markup.quote punctuation.definition.blockquote.markdown"
-            ],
-            "settings": {
-                "foreground": "#65737e"
-            }
-        },
-        {
-            "name": "Markup - Quote",
-            "scope": ["markup.quote"],
-            "settings": {
-                "fontStyle": "italic"
-            }
-        },
-        {
-            "name": "Markdown - Link",
-            "scope": ["string.other.link.title.markdown"],
-            "settings": {
-                "foreground": "#82aaff"
-            }
-        },
-        {
-            "name": "Markdown - Link Description",
-            "scope": ["string.other.link.description.title.markdown"],
-            "settings": {
-                "foreground": "#C792EA"
-            }
-        },
-        {
-            "name": "Markdown - Link Anchor",
-            "scope": ["constant.other.reference.link.markdown"],
-            "settings": {
-                "foreground": "#ffcb6b"
-            }
-        },
-        {
-            "name": "Markup - Raw Block",
-            "scope": ["markup.raw.block"],
-            "settings": {
-                "foreground": "#C792EA"
-            }
-        },
-        {
-            "name": "Markdown - Raw Block Fenced",
-            "scope": ["markup.raw.block.fenced.markdown"],
-            "settings": {
-                "foreground": "#00000050"
-            }
-        },
-        {
-            "name": "Markdown - Fenced Bode Block",
-            "scope": ["punctuation.definition.fenced.markdown"],
-            "settings": {
-                "foreground": "#00000050"
-            }
-        },
-        {
-            "name": "Markdown - Fenced Bode Block Variable",
-            "scope": [
-                "markup.raw.block.fenced.markdown",
-                "variable.language.fenced.markdown",
-                "punctuation.section.class.end"
-            ],
-            "settings": {
-                "foreground": "#eeffff"
-            }
-        },
-        {
-            "name": "Markdown - Fenced Language",
-            "scope": ["variable.language.fenced.markdown"],
-            "settings": {
-                "foreground": "#65737e"
-            }
-        },
-        {
-            "name": "Markdown - Separator",
-            "scope": ["meta.separator"],
-            "settings": {
-                "fontStyle": "bold",
-                "foreground": "#65737e"
-            }
-        },
-        {
-            "name": "Markup - Table",
-            "scope": ["markup.table"],
-            "settings": {
-                "foreground": "#eeffff"
-            }
-        },
-        {
-            "name": "GoLang",
-            "scope": ["source.go"],
-            "settings": {
-                "foreground": "#82aaff"
-            }
-        },
-        {
-            "name": "GoLang",
-            "scope": ["storage.type.string.go"],
-            "settings": {
-                "foreground": "#ffcb6b"
-            }
-        },
-        {
-            "name": "GoLang",
-            "scope": ["keyword.control.go"],
-            "settings": {
-                "foreground": "#dbdc0a"
-            }
-        },
-        {
-            "name": "GoLang",
-            "scope": ["support.function.go"],
-            "settings": {
-                "foreground": "#f07178"
-            }
-        },
-        {
-            "name": "GoLang",
-            "scope": ["keyword.function.go"],
-            "settings": {
-                "foreground": "#fac7be"
-            }
-        },
-        {
-            "name": "GoLang",
-            "scope": ["keyword.operator.comparison.go"],
-            "settings": {
-                "foreground": "#ffcc6b"
-            }
-        },
-        {
-            "name": "ShellScript",
-            "scope": ["string.quoted.double.shell"],
-            "settings": {
-                "foreground": "#f07178"
-            }
-        },
-        {
-            "name": "ShellScript",
-            "scope": ["meta.scope.group.shell", "source.shell"],
-            "settings": {
-                "foreground": "#ffcc6b"
-            }
-        },
-        {
-            "name": "ShellScript",
-            "scope": ["meta.function.shell"],
-            "settings": {
-                "fontStyle": "bold",
-                "foreground": "#f07178"
-            }
-        },
-        {
-            "name": "ShellScript",
-            "scope": ["punctuation.definition.case-pattern.shell"],
-            "settings": {
-                "foreground": "#fac7be"
-            }
-        },
-        {
-            "name": "ShellScript",
-            "scope": ["string.interpolated.dollar.shell"],
-            "settings": {
-                "foreground": "#82aaff"
-            }
-        },
-        {
-            "name": "ShellScript",
-            "scope": ["meta.scope.case-clause-body.shell"],
-            "settings": {
-                "foreground": "#c3e88d"
-            }
-        },
-        {
-            "name": "ShellScript",
-            "scope": [
-                "meta.scope.case-clause.shell",
-                "meta.scope.case-body.shell",
-                "meta.scope.case-block.shell",
-                "source.shell"
-            ],
-            "settings": {
-                "foreground": "#82aaff"
-            }
-        },
-        {
-            "name": "Scala",
-            "scope": ["meta.embedded.line.scala"],
-            "settings": {
-                "foreground": "#fac7be"
-            }
-        },
-        {
-            "name": "Scala",
-            "scope": ["meta.template.expression.scala"],
-            "settings": {
-                "foreground": "#82aaff"
-            }
-        },
-        {
-            "name": "Scala",
-            "scope": ["source.scala", "source.haskell"],
-            "settings": {
-                "foreground": "#c3e88d"
-            }
-        },
-        {
-            "name": "Scala",
-            "scope": ["constant.other.haskell"],
-            "settings": {
-                "foreground": "#82aaff"
-            }
-        },
-        {
-            "name": "Scala",
-            "scope": [
-                "meta.function.type-declaration.haskell",
-                "storage.type.haskell"
-            ],
-            "settings": {
-                "foreground": "#f07178"
-            }
-        },
-        {
-            "name": "Scala",
-            "scope": ["meta.body.function.definition.cpp"],
-            "settings": {
-                "foreground": "#f07178"
-            }
-        },
-        {
-            "name": "C++",
-            "scope": ["meta.body.function.definition.cpp"],
-            "settings": {
-                "foreground": "#c3e88d"
-            }
-        },
-        {
-            "name": "C++",
-            "scope": ["meta.parens.cpp"],
-            "settings": {
-                "foreground": "#82aaff"
-            }
-        },
-        {
-            "name": "C++",
-            "scope": ["entity.name.scope-resolution.cpp"],
-            "settings": {
-                "foreground": "#f07178"
-            }
-        },
-        {
-            "name": "C++",
-            "scope": ["storage.modifier.specifier.const.cpp"],
-            "settings": {
-                "foreground": "#ff5370"
-            }
-        },
-        {
-            "name": "CSS",
-            "scope": ["constant.numeric.css"],
-            "settings": {
-                "foreground": "#82aaff"
-            }
-        },
-        {
-            "name": "CSS",
-            "scope": [
-                "keyword.other.unit.percentage.css",
-                "keyword.other.unit.px.css",
-                "keyword.other.unit.em.css",
-                "keyword.other.unit.ch.css",
-                "keyword.other.unit.vh.css",
-                "keyword.other.unit.vw.css",
-                "keyword.other.unit.vmax.css",
-                "keyword.other.unit.vmin.css",
-                "keyword.other.unit.rem.css"
-            ],
-            "settings": {
-                "foreground": "#C792EA"
-            }
-        },
-        {
-            "name": "Kotlin",
-            "scope": ["storage.type.kotlin"],
-            "settings": {
-                "foreground": "#ff5370"
-            }
-        },
-        {
-            "name": "Kotlin",
-            "scope": ["meta.block.kotlin"],
-            "settings": {
-                "foreground": "#82aaff"
-            }
-        },
-        {
-            "name": "Kotlin",
-            "scope": ["storage.modifier.import.java"],
-            "settings": {
-                "foreground": "#f78c6c"
-            }
-        },
-        {
-            "name": "SQL",
-            "scope": ["keyword.other.sql"],
-            "settings": {
-                "foreground": "#f78c6c"
-            }
-        },
-        {
-            "name": "SQL",
-            "scope": ["source.sql"],
-            "settings": {
-                "foreground": "#ffcb6b"
-            }
-        },
-        {
-            "name": "SQL",
-            "scope": ["constant.other.database-name.sql"],
-            "settings": {
-                "foreground": "#C792EA"
-            }
-        },
-        {
-            "name": "SQL",
-            "scope": ["constant.other.table-name.sql"],
-            "settings": {
-                "foreground": "#82aaff"
-            }
-        },
-        {
-            "name": "Python",
-            "scope": ["keyword.control.flow.python"],
-            "settings": {
-                "foreground": "#ff5370"
-            }
-        },
-        {
-            "name": "Python",
-            "scope": ["source.python"],
-            "settings": {
-                "foreground": "#c3e88d"
-            }
-        },
-        {
-            "name": "Python",
-            "scope": ["meta.function-call.arguments.python"],
-            "settings": {
-                "fontStyle": "bold",
-                "foreground": "#82aaff"
-            }
-        },
-        {
-            "name": "Python",
-            "scope": ["storage.type.function.python"],
-            "settings": {
-                "fontStyle": "bold",
-                "foreground": "#ffcb6b"
-            }
-        },
-        {
-            "name": "Python",
-            "scope": ["keyword.operator.logical.python"],
-            "settings": {
-                "fontStyle": "bold",
-                "foreground": "#f78c6c"
-            }
-        },
-        {
-            "name": "Python",
-            "scope": ["entity.name.function.python"],
-            "settings": {
-                "fontStyle": "bold",
-                "foreground": "#dbdc0a"
-            }
-        },
-        {
-            "name": "Assembly",
-            "scope": ["source.platformio-debug-asm"],
-            "settings": {
-                "foreground": "#dbdc0a"
-            }
-        },
-        {
-            "name": "Assembly",
-            "scope": ["constant.numeric.dec"],
-            "settings": {
-                "foreground": "#82aaff"
-            }
-        },
-        {
-            "name": "Assembly",
-            "scope": ["support.directive.asm"],
-            "settings": {
-                "foreground": "#ff5370"
-            }
-        },
-        {
-            "name": "Assembly",
-            "scope": ["constant.language.registers.general-purpose"],
-            "settings": {
-                "foreground": "#ff5370"
-            }
-        },
-        {
-            "name": "Assembly",
-            "scope": ["source.platformio-debug-asm"],
-            "settings": {
-                "foreground": "#ffcb6b"
-            }
-        },
-        {
-            "name": "Assembly",
-            "scope": ["constant.numeric.hex"],
-            "settings": {
-                "foreground": "#82aaff"
-            }
-        },
-        {
-            "name": "Assembly",
-            "scope": ["support.type.asm"],
-            "settings": {
-                "foreground": "#c3e88d"
-            }
-        },
-    ]
-=======
-		"activityBar.activeBorder": "#0078D4",
-		"activityBar.background": "#181818",
-		"activityBar.border": "#2B2B2B",
-		"activityBar.foreground": "#D7D7D7",
-		"activityBar.inactiveForeground": "#868686",
-		"activityBarBadge.background": "#0078D4",
-		"activityBarBadge.foreground": "#FFFFFF",
-		"badge.background": "#616161",
-		"badge.foreground": "#F8F8F8",
-		"button.background": "#0078D4",
-		"button.border": "#FFFFFF12",
-		"button.foreground": "#FFFFFF",
-		"button.hoverBackground": "#026EC1",
-		"button.secondaryBackground": "#313131",
-		"button.secondaryForeground": "#CCCCCC",
-		"button.secondaryHoverBackground": "#3C3C3C",
-		"chat.slashCommandBackground": "#34414B",
-		"chat.slashCommandForeground": "#40A6FF",
-		"checkbox.background": "#313131",
-		"checkbox.border": "#3C3C3C",
-		"debugToolBar.background": "#181818",
-		"descriptionForeground": "#9D9D9D",
-		"dropdown.background": "#313131",
-		"dropdown.border": "#3C3C3C",
-		"dropdown.foreground": "#CCCCCC",
-		"dropdown.listBackground": "#1F1F1F",
-		"editor.background": "#1F1F1F",
-		"editor.findMatchBackground": "#9E6A03",
-		"editor.foreground": "#CCCCCC",
-		"editorGroup.border": "#FFFFFF17",
-		"editorGroupHeader.tabsBackground": "#181818",
-		"editorGroupHeader.tabsBorder": "#2B2B2B",
-		"editorGutter.addedBackground": "#2EA043",
-		"editorGutter.deletedBackground": "#F85149",
-		"editorGutter.modifiedBackground": "#0078D4",
-		"editorLineNumber.activeForeground": "#CCCCCC",
-		"editorLineNumber.foreground": "#6E7681",
-		"editorOverviewRuler.border": "#010409",
-		"editorWidget.background": "#202020",
-		"errorForeground": "#F85149",
-		"focusBorder": "#0078D4",
-		"foreground": "#CCCCCC",
-		"icon.foreground": "#CCCCCC",
-		"input.background": "#313131",
-		"input.border": "#3C3C3C",
-		"input.foreground": "#CCCCCC",
-		"input.placeholderForeground": "#9D9D9D",
-		"inputOption.activeBackground": "#2489DB82",
-		"inputOption.activeBorder": "#2488DB",
-		"keybindingLabel.foreground": "#CCCCCC",
-		"menu.background": "#1F1F1F",
-		"notificationCenterHeader.background": "#1F1F1F",
-		"notificationCenterHeader.foreground": "#CCCCCC",
-		"notifications.background": "#1F1F1F",
-		"notifications.border": "#2B2B2B",
-		"notifications.foreground": "#CCCCCC",
-		"panel.background": "#181818",
-		"panel.border": "#2B2B2B",
-		"panelInput.border": "#2B2B2B",
-		"panelTitle.activeBorder": "#0078D4",
-		"panelTitle.activeForeground": "#CCCCCC",
-		"panelTitle.inactiveForeground": "#9D9D9D",
-		"peekViewEditor.background": "#1F1F1F",
-		"peekViewEditor.matchHighlightBackground": "#BB800966",
-		"peekViewResult.background": "#1F1F1F",
-		"peekViewResult.matchHighlightBackground": "#BB800966",
-		"pickerGroup.border": "#3C3C3C",
-		"progressBar.background": "#0078D4",
-		"quickInput.background": "#222222",
-		"quickInput.foreground": "#CCCCCC",
-		"settings.dropdownBackground": "#313131",
-		"settings.dropdownBorder": "#3C3C3C",
-		"settings.headerForeground": "#FFFFFF",
-		"settings.modifiedItemIndicator": "#BB800966",
-		"sideBar.background": "#181818",
-		"sideBar.border": "#2B2B2B",
-		"sideBar.foreground": "#CCCCCC",
-		"sideBarSectionHeader.background": "#181818",
-		"sideBarSectionHeader.border": "#2B2B2B",
-		"sideBarSectionHeader.foreground": "#CCCCCC",
-		"sideBarTitle.foreground": "#CCCCCC",
-		"statusBar.background": "#181818",
-		"statusBar.border": "#2B2B2B",
-		"statusBar.debuggingBackground": "#0078D4",
-		"statusBar.debuggingForeground": "#FFFFFF",
-		"statusBar.focusBorder": "#0078D4",
-		"statusBar.foreground": "#CCCCCC",
-		"statusBar.noFolderBackground": "#1F1F1F",
-		"statusBarItem.focusBorder": "#0078D4",
-		"statusBarItem.prominentBackground": "#6E768166",
-		"statusBarItem.remoteBackground": "#0078D4",
-		"statusBarItem.remoteForeground": "#FFFFFF",
-		"tab.activeBackground": "#1F1F1F",
-		"tab.activeBorder": "#1F1F1F",
-		"tab.activeBorderTop": "#0078D4",
-		"tab.activeForeground": "#FFFFFF",
-		"tab.border": "#2B2B2B",
-		"tab.hoverBackground": "#1F1F1F",
-		"tab.inactiveBackground": "#181818",
-		"tab.inactiveForeground": "#9D9D9D",
-		"tab.unfocusedActiveBorder": "#1F1F1F",
-		"tab.unfocusedActiveBorderTop": "#2B2B2B",
-		"tab.unfocusedHoverBackground": "#1F1F1F",
-		"terminal.foreground": "#CCCCCC",
-		"terminal.tab.activeBorder": "#0078D4",
-		"textBlockQuote.background": "#2B2B2B",
-		"textBlockQuote.border": "#616161",
-		"textCodeBlock.background": "#2B2B2B",
-		"textLink.activeForeground": "#40A6FF",
-		"textLink.foreground": "#40A6FF",
-		"textSeparator.foreground": "#21262D",
-		"titleBar.activeBackground": "#181818",
-		"titleBar.activeForeground": "#CCCCCC",
-		"titleBar.border": "#2B2B2B",
-		"titleBar.inactiveBackground": "#1F1F1F",
-		"titleBar.inactiveForeground": "#9D9D9D",
-		"welcomePage.tileBackground": "#2B2B2B",
-		"welcomePage.progress.foreground": "#0078D4",
-		"widget.border": "#313131",
+		"focusBorder": "#439987",
+		"icon.foreground": "#439987",
+		"selection.background": "#439987",
+		"activityBar.background": "#142e28",
+		"activityBar.foreground": "#0ccfa5",
+		"activityBar.inactiveForeground": "#337567",
+		"activityBar.activeBorder": "#0ccfa5",
+		"activityBarBadge.foreground": "#1d423a",
+		"activityBarBadge.background": "#dbdc0a",
+		"breadcrumb.foreground": "#439987",
+		"breadcrumb.focusForeground": "#dbdc0a",
+		"breadcrumb.activeSelectionForeground": "#fff",
+		"button.background": "#439987",
+		"checkbox.background": "#439987",
+		"checkbox.border": "#439987",
+		"dropdown.foreground": "#fff",
+		"dropdown.background": "#1a3c35",
+		"dropdown.border": "#1a3c35",
+		"diffEditor.diagonalFill": "#2c6357",
+		"diffEditor.insertedTextBackground": "#dbdc0a33",
+		"diffEditor.insertedTextBorder": "#dbdc0a00",
+		"diffEditor.removedTextBackground": "#f3463966",
+		"diffEditor.removedTextBorder": "#f3463900",
+		"editor.background": "#1d423a",
+		"editor.foreground": "#eeffff",
+		"editor.findMatchBackground": "#367c6d99",
+		"editor.findMatchHighlightBackground": "#367c6d33",
+		"editor.findMatchHighlightBorder": "#367c6d33",
+		"editor.findRangeHighlightBackground": "#142e2866",
+		"editor.lineHighlightBorder": "#1d423a",
+		"editor.lineHighlightBackground": "#2c6357",
+		"editor.selectionBackground": "#367c6d99",
+		"editor.selectionHighlightBackground": "#367c6d33",
+		"editorBracketMatch.background": "#439987",
+		"editorCursor.foreground": "#ff5714",
+		"editorGroup.border": "#367c6d",
+		"editorGroup.dropBackground": "#367c6d",
+		"editorGroupHeader.tabsBackground": "#1a3c35",
+		"editorGroupHeader.tabsBorder": "#1a3c35",
+		"editorGutter.modifiedBackground": "#2c6357",
+		"editorGutter.addedBackground": "#439987",
+		"editorGutter.deletedBackground": "#ff6a49",
+		"editorHoverWidget.background": "#1f473f",
+		"editorHoverWidget.border": "#1a3c35",
+		"editorIndentGuide.background1": "#224e44",
+		"editorIndentGuide.activeBackground1": "#439987",
+		"editorLineNumber.foreground": "#439987",
+		"editorLineNumber.activeForeground": "#dbdc0a",
+		"editorOverviewRuler.background": "#1d423a",
+		"editorOverviewRuler.findMatchForeground": "#2c635766",
+		"editorRuler.foreground": "#2c6357",
+		"editorSuggestWidget.background": "#1f473f",
+		"editorSuggestWidget.border": "#1a3c35",
+		"editorSuggestWidget.foreground": "#2caf93",
+		"editorSuggestWidget.highlightForeground": "#fff",
+		"editorSuggestWidget.selectedBackground": "#367c6d",
+		"editorWidget.background": "#1a3c35",
+		"editorWidget.resizeBorder": "#142e28",
+		"editorWhitespace.foreground": "#2c6357",
+		"gitDecoration.addedResourceForeground": "#dbdc0a",
+		"gitDecoration.conflictingResourceForeground": "#f34639",
+		"gitDecoration.deletedResourceForeground": "#ff6a49",
+		"gitDecoration.modifiedResourceForeground": "#2caf93",
+		"gitDecoration.renamedResourceForeground": "#dbdc0a",
+		"gitDecoration.untrackedResourceForeground": "#439987",
+		"gitDecoration.ignoredResourceForeground": "#367c6d",
+		"input.background": "#1f473f",
+		"input.border": "#285c51",
+		"input.placeholderForeground": "#439987",
+		"inputValidation.errorBackground": "#f34639",
+		"inputValidation.errorForeground": "#fff",
+		"inputValidation.errorBorder": "#f34639",
+		"inputValidation.infoBackground": "#75e9ff",
+		"inputValidation.infoForeground": "#fff",
+		"inputValidation.infoBorder": "#75e9ff",
+		"list.hoverForeground": "#fff",
+		"list.hoverBackground": "#439987",
+		"list.focusForeground": "#3a8574",
+		"list.activeSelectionForeground": "#fff",
+		"list.activeSelectionBackground": "#327164",
+		"list.inactiveSelectionBackground": "#1f473f",
+		"list.deemphasizedForeground": "#439987",
+		"list.focusOutline": "#1d423a",
+		"menubar.selectionBackground": "#439987",
+		"minimap.selectionHighlight": "#43998799",
+		"notifications.foreground": "#fff",
+		"notifications.background": "#439987",
+		"notifications.border": "#75e9ff",
+		"notificationsErrorIcon.foreground": "#f34639",
+		"panel.background": "#1f473f",
+		"panelTitle.activeForeground": "#0ccfa5",
+		"panelTitle.activeBorder": "#0ccfa5",
+		"panelSection.border": "#0ccfa5",
+		"progressBar.background": "#0ccfa5",
+		"scrollbar.shadow": "#4399860c",
+		"scrollbarSlider.background": "#43998630",
+		"scrollbarSlider.hoverBackground": "#43998675",
+		"scrollbarSlider.activeBackground": "#439986d1",
+		"statusBar.foreground": "#439987",
+		"statusBar.background": "#142e28",
+		"statusBar.noFolderBackground": "#142e28",
+		"statusBar.debuggingBackground": "#142e28",
+		"statusBar.border": "#1f473f",
+		"sideBar.foreground": "#439987",
+		"sideBar.background": "#1a3c35",
+		"sideBarTitle.foreground": "#337567",
+		"sideBarSectionHeader.foreground": "#337567",
+		"sideBarSectionHeader.background": "#142e28",
+		"sideBar.dropBackground": "#142e2866",
+		"tab.activeBackground": "#1d423a",
+		"tab.activeBorder": "#1d423a",
+		"tab.inactiveBackground": "#1a3c35",
+		"tab.inactiveForeground": "#439b89",
+		"titleBar.activeBackground": "#1f473f",
+		"textLink.foreground": "#2caf93",
+		"textLink.activeForeground": "#0ccfa5"
 	},
->>>>>>> 7a808bd6
+	"tokenColors": [
+		{
+			"name": "Comment",
+			"scope": [
+				"comment",
+				"punctuation.definition.comment"
+			],
+			"settings": {
+				"fontStyle": "italic",
+				"foreground": "#439987"
+			}
+		},
+		{
+			"name": "Variables",
+			"scope": [
+				"variable",
+				"string constant.other.placeholder"
+			],
+			"settings": {
+				"foreground": "#21b6f8"
+			}
+		},
+		{
+			"name": "Colors",
+			"scope": [
+				"constant.other.color"
+			],
+			"settings": {
+				"foreground": "#ffffff"
+			}
+		},
+		{
+			"name": "Invalid",
+			"scope": [
+				"invalid",
+				"invalid.illegal"
+			],
+			"settings": {
+				"foreground": "#ff5370"
+			}
+		},
+		{
+			"name": "Keyword, Storage",
+			"scope": [
+				"keyword",
+				"storage.type",
+				"storage.modifier"
+			],
+			"settings": {
+				"foreground": "#C792EA"
+			}
+		},
+		{
+			"name": "Operator, Misc",
+			"scope": [
+				"keyword.control",
+				"constant.other.color",
+				"punctuation",
+				"meta.tag",
+				"punctuation.definition.tag",
+				"punctuation.separator.inheritance.php",
+				"punctuation.definition.tag.html",
+				"punctuation.definition.tag.begin.html",
+				"punctuation.definition.tag.end.html",
+				"punctuation.section.embedded",
+				"keyword.other.template",
+				"keyword.other.substitution"
+			],
+			"settings": {
+				"foreground": "#2caf93"
+			}
+		},
+		{
+			"name": "Tag",
+			"scope": [
+				"entity.name.tag",
+				"meta.tag.sgml",
+				"markup.deleted.git_gutter"
+			],
+			"settings": {
+				"foreground": "#f07178"
+			}
+		},
+		{
+			"name": "Function, Special Method",
+			"scope": [
+				"entity.name.function",
+				"meta.function-call",
+				"variable.function",
+				"support.function",
+				"keyword.other.special-method"
+			],
+			"settings": {
+				"fontStyle": "bold",
+				"foreground": "#9b7af4"
+			}
+		},
+		{
+			"name": "Block Level Variables",
+			"scope": [
+				"meta.block variable.other"
+			],
+			"settings": {
+				"foreground": "#ffac8a"
+			}
+		},
+		{
+			"name": "Block Level Variables",
+			"scope": [
+				"meta.block variable.other"
+			],
+			"settings": {
+				"foreground": "#ffac8a"
+			}
+		},
+		{
+			"name": "Other Variable, String Link",
+			"scope": [
+				"support.other.variable",
+				"string.other.link"
+			],
+			"settings": {
+				"foreground": "#f07178"
+			}
+		},
+		{
+			"name": "Number, Constant, Function Argument, Tag Attribute, Embedded",
+			"scope": [
+				"constant.numeric",
+				"constant.language",
+				"support.constant",
+				"constant.character",
+				"constant.escape",
+				"variable.parameter",
+				"keyword.other.unit",
+				"keyword.other"
+			],
+			"settings": {
+				"foreground": "#f4e4dc"
+			}
+		},
+		{
+			"name": "js variable readwrite",
+			"scope": "variable.other.readwrite,meta.object-literal.key,support.variable.property,support.variable.object.process,support.variable.object.node",
+			"settings": {
+				"foreground": "#ef596f"
+			}
+		},
+		{
+			"name": "String, Symbols, Inherited Class, Markup Heading",
+			"scope": [
+				"string",
+				"constant.other.symbol",
+				"constant.other.key",
+				"entity.other.inherited-class",
+				"markup.heading",
+				"markup.inserted.git_gutter",
+				"meta.group.braces.curly constant.other.object.key.js string.unquoted.label.js"
+			],
+			"settings": {
+				"foreground": "#ffbd49"
+			}
+		},
+		{
+			"name": "Class, Support",
+			"scope": [
+				"entity.name",
+				"support.type",
+				"support.class",
+				"support.orther.namespace.use.php",
+				"meta.use.php",
+				"support.other.namespace.php",
+				"markup.changed.git_gutter",
+				"support.type.sys-types"
+			],
+			"settings": {
+				"foreground": "#a0c566"
+			}
+		},
+		{
+			"name": "Entity Types",
+			"scope": [
+				"support.type"
+			],
+			"settings": {
+				"foreground": "#B2CCD6"
+			}
+		},
+		{
+			"name": "CSS Class and Support",
+			"scope": [
+				"source.css support.type.property-name",
+				"source.sass support.type.property-name",
+				"source.scss support.type.property-name",
+				"source.less support.type.property-name",
+				"source.stylus support.type.property-name",
+				"source.postcss support.type.property-name"
+			],
+			"settings": {
+				"foreground": "#ffcc6b"
+			}
+		},
+		{
+			"name": "HTML other",
+			"scope": [
+				"text.html.derivtive"
+			],
+			"settings": {
+				"foreground": "#f78c6c"
+			}
+		},
+		{
+			"name": "Sub-methods",
+			"scope": [
+				"entity.name.module.js",
+				"variable.import.parameter.js",
+				"variable.other.class.js"
+			],
+			"settings": {
+				"foreground": "#ff5370"
+			}
+		},
+		{
+			"name": "Language methods",
+			"scope": [
+				"variable.language"
+			],
+			"settings": {
+				"fontStyle": "italic",
+				"foreground": "#ff5370"
+			}
+		},
+		{
+			"name": "entity.name.method.js",
+			"scope": [
+				"entity.name.method.js"
+			],
+			"settings": {
+				"fontStyle": "italic",
+				"foreground": "#82aaff"
+			}
+		},
+		{
+			"name": "meta.method.js",
+			"scope": [
+				"meta.class-method.js entity.name.function.js",
+				"variable.function.constructor"
+			],
+			"settings": {
+				"foreground": "#82aaff"
+			}
+		},
+		{
+			"name": "Attributes",
+			"scope": [
+				"entity.other.attribute-name"
+			],
+			"settings": {
+				"foreground": "#8cd7ae"
+			}
+		},
+		{
+			"name": "HTML Attributes",
+			"scope": [
+				"text.html.basic entity.other.attribute-name.html",
+				"text.html.basic entity.other.attribute-name"
+			],
+			"settings": {
+				"fontStyle": "italic",
+				"foreground": "#ffcb6b"
+			}
+		},
+		{
+			"name": "CSS Classes",
+			"scope": [
+				"entity.other.attribute-name.class"
+			],
+			"settings": {
+				"foreground": "#7dafe9"
+			}
+		},
+		{
+			"name": "CSS ID's",
+			"scope": [
+				"source.sass keyword.control"
+			],
+			"settings": {
+				"foreground": "#82aaff"
+			}
+		},
+		{
+			"name": "Inserted",
+			"scope": [
+				"markup.inserted"
+			],
+			"settings": {
+				"foreground": "#c3e88d"
+			}
+		},
+		{
+			"name": "Deleted",
+			"scope": [
+				"markup.deleted"
+			],
+			"settings": {
+				"foreground": "#ff5370"
+			}
+		},
+		{
+			"name": "Changed",
+			"scope": [
+				"markup.changed"
+			],
+			"settings": {
+				"foreground": "#C792EA"
+			}
+		},
+		{
+			"name": "Regular Expressions",
+			"scope": [
+				"string.regexp"
+			],
+			"settings": {
+				"foreground": "#ffe770"
+			}
+		},
+		{
+			"name": "Escape Characters",
+			"scope": [
+				"constant.character.escape"
+			],
+			"settings": {
+				"foreground": "#89DDFF"
+			}
+		},
+		{
+			"name": "URL",
+			"scope": [
+				"*url*",
+				"*link*",
+				"*uri*"
+			],
+			"settings": {
+				"fontStyle": "underline"
+			}
+		},
+		{
+			"name": "Decorators",
+			"scope": [
+				"tag.decorator.js entity.name.tag.js",
+				"tag.decorator.js punctuation.definition.tag.js"
+			],
+			"settings": {
+				"fontStyle": "italic",
+				"foreground": "#82aaff"
+			}
+		},
+		{
+			"name": "ES7 Bind Operator",
+			"scope": [
+				"source.js constant.other.object.key.js string.unquoted.label.js"
+			],
+			"settings": {
+				"fontStyle": "italic",
+				"foreground": "#ff5370"
+			}
+		},
+		{
+			"name": "JSON Key - Level 0",
+			"scope": [
+				"source.json meta.structure.dictionary.json support.type.property-name.json"
+			],
+			"settings": {
+				"foreground": "#C792EA"
+			}
+		},
+		{
+			"name": "JSON Key - Level 1",
+			"scope": [
+				"source.json meta.structure.dictionary.json meta.structure.dictionary.value.json meta.structure.dictionary.json support.type.property-name.json"
+			],
+			"settings": {
+				"foreground": "#ffcb6b"
+			}
+		},
+		{
+			"name": "JSON Key - Level 2",
+			"scope": [
+				"source.json meta.structure.dictionary.json meta.structure.dictionary.value.json meta.structure.dictionary.json meta.structure.dictionary.value.json meta.structure.dictionary.json support.type.property-name.json"
+			],
+			"settings": {
+				"foreground": "#f78c6c"
+			}
+		},
+		{
+			"name": "JSON Key - Level 3",
+			"scope": [
+				"source.json meta.structure.dictionary.json meta.structure.dictionary.value.json meta.structure.dictionary.json meta.structure.dictionary.value.json meta.structure.dictionary.json meta.structure.dictionary.value.json meta.structure.dictionary.json support.type.property-name.json"
+			],
+			"settings": {
+				"foreground": "#ff5370"
+			}
+		},
+		{
+			"name": "JSON Key - Level 4",
+			"scope": [
+				"source.json meta.structure.dictionary.json meta.structure.dictionary.value.json meta.structure.dictionary.json meta.structure.dictionary.value.json meta.structure.dictionary.json meta.structure.dictionary.value.json meta.structure.dictionary.json meta.structure.dictionary.value.json meta.structure.dictionary.json support.type.property-name.json"
+			],
+			"settings": {
+				"foreground": "#C17E70"
+			}
+		},
+		{
+			"name": "JSON Key - Level 5",
+			"scope": [
+				"source.json meta.structure.dictionary.json meta.structure.dictionary.value.json meta.structure.dictionary.json meta.structure.dictionary.value.json meta.structure.dictionary.json meta.structure.dictionary.value.json meta.structure.dictionary.json meta.structure.dictionary.value.json meta.structure.dictionary.json meta.structure.dictionary.value.json meta.structure.dictionary.json support.type.property-name.json"
+			],
+			"settings": {
+				"foreground": "#82aaff"
+			}
+		},
+		{
+			"name": "JSON Key - Level 6",
+			"scope": [
+				"source.json meta.structure.dictionary.json meta.structure.dictionary.value.json meta.structure.dictionary.json meta.structure.dictionary.value.json meta.structure.dictionary.json meta.structure.dictionary.value.json meta.structure.dictionary.json meta.structure.dictionary.value.json meta.structure.dictionary.json meta.structure.dictionary.value.json meta.structure.dictionary.json meta.structure.dictionary.value.json meta.structure.dictionary.json support.type.property-name.json"
+			],
+			"settings": {
+				"foreground": "#f07178"
+			}
+		},
+		{
+			"name": "JSON Key - Level 7",
+			"scope": [
+				"source.json meta.structure.dictionary.json meta.structure.dictionary.value.json meta.structure.dictionary.json meta.structure.dictionary.value.json meta.structure.dictionary.json meta.structure.dictionary.value.json meta.structure.dictionary.json meta.structure.dictionary.value.json meta.structure.dictionary.json meta.structure.dictionary.value.json meta.structure.dictionary.json meta.structure.dictionary.value.json meta.structure.dictionary.json meta.structure.dictionary.value.json meta.structure.dictionary.json support.type.property-name.json"
+			],
+			"settings": {
+				"foreground": "#C792EA"
+			}
+		},
+		{
+			"name": "JSON Key - Level 8",
+			"scope": [
+				"source.json meta.structure.dictionary.json meta.structure.dictionary.value.json meta.structure.dictionary.json meta.structure.dictionary.value.json meta.structure.dictionary.json meta.structure.dictionary.value.json meta.structure.dictionary.json meta.structure.dictionary.value.json meta.structure.dictionary.json meta.structure.dictionary.value.json meta.structure.dictionary.json meta.structure.dictionary.value.json meta.structure.dictionary.json meta.structure.dictionary.value.json meta.structure.dictionary.json meta.structure.dictionary.value.json meta.structure.dictionary.json support.type.property-name.json"
+			],
+			"settings": {
+				"foreground": "#c3e88d"
+			}
+		},
+		{
+			"name": "Markdown - Plain",
+			"scope": [
+				"text.html.markdown",
+				"punctuation.definition.list_item.markdown"
+			],
+			"settings": {
+				"foreground": "#eeffff"
+			}
+		},
+		{
+			"name": "Markdown - Markup Raw Inline",
+			"scope": [
+				"text.html.markdown markup.inline.raw.markdown"
+			],
+			"settings": {
+				"foreground": "#C792EA"
+			}
+		},
+		{
+			"name": "Markdown - Markup Raw Inline Punctuation",
+			"scope": [
+				"text.html.markdown markup.inline.raw.markdown punctuation.definition.raw.markdown"
+			],
+			"settings": {
+				"foreground": "#65737e"
+			}
+		},
+		{
+			"name": "Markdown - Heading",
+			"scope": [
+				"markdown.heading",
+				"markup.heading | markup.heading entity.name",
+				"markup.heading.markdown punctuation.definition.heading.markdown"
+			],
+			"settings": {
+				"foreground": "#c3e88d"
+			}
+		},
+		{
+			"name": "Markup - Italic",
+			"scope": [
+				"markup.italic"
+			],
+			"settings": {
+				"fontStyle": "italic",
+				"foreground": "#f07178"
+			}
+		},
+		{
+			"name": "Markup - Bold",
+			"scope": [
+				"markup.bold",
+				"markup.bold string"
+			],
+			"settings": {
+				"fontStyle": "bold",
+				"foreground": "#f07178"
+			}
+		},
+		{
+			"name": "Markup - Bold-Italic",
+			"scope": [
+				"markup.bold markup.italic",
+				"markup.italic markup.bold",
+				"markup.quote markup.bold",
+				"markup.bold markup.italic string",
+				"markup.italic markup.bold string",
+				"markup.quote markup.bold string"
+			],
+			"settings": {
+				"fontStyle": "bold",
+				"foreground": "#f07178"
+			}
+		},
+		{
+			"name": "Markup - Underline",
+			"scope": [
+				"markup.underline"
+			],
+			"settings": {
+				"fontStyle": "underline",
+				"foreground": "#f78c6c"
+			}
+		},
+		{
+			"name": "Markdown - Blockquote",
+			"scope": [
+				"markup.quote punctuation.definition.blockquote.markdown"
+			],
+			"settings": {
+				"foreground": "#65737e"
+			}
+		},
+		{
+			"name": "Markup - Quote",
+			"scope": [
+				"markup.quote"
+			],
+			"settings": {
+				"fontStyle": "italic"
+			}
+		},
+		{
+			"name": "Markdown - Link",
+			"scope": [
+				"string.other.link.title.markdown"
+			],
+			"settings": {
+				"foreground": "#82aaff"
+			}
+		},
+		{
+			"name": "Markdown - Link Description",
+			"scope": [
+				"string.other.link.description.title.markdown"
+			],
+			"settings": {
+				"foreground": "#C792EA"
+			}
+		},
+		{
+			"name": "Markdown - Link Anchor",
+			"scope": [
+				"constant.other.reference.link.markdown"
+			],
+			"settings": {
+				"foreground": "#ffcb6b"
+			}
+		},
+		{
+			"name": "Markup - Raw Block",
+			"scope": [
+				"markup.raw.block"
+			],
+			"settings": {
+				"foreground": "#C792EA"
+			}
+		},
+		{
+			"name": "Markdown - Raw Block Fenced",
+			"scope": [
+				"markup.raw.block.fenced.markdown"
+			],
+			"settings": {
+				"foreground": "#00000050"
+			}
+		},
+		{
+			"name": "Markdown - Fenced Bode Block",
+			"scope": [
+				"punctuation.definition.fenced.markdown"
+			],
+			"settings": {
+				"foreground": "#00000050"
+			}
+		},
+		{
+			"name": "Markdown - Fenced Bode Block Variable",
+			"scope": [
+				"markup.raw.block.fenced.markdown",
+				"variable.language.fenced.markdown",
+				"punctuation.section.class.end"
+			],
+			"settings": {
+				"foreground": "#eeffff"
+			}
+		},
+		{
+			"name": "Markdown - Fenced Language",
+			"scope": [
+				"variable.language.fenced.markdown"
+			],
+			"settings": {
+				"foreground": "#65737e"
+			}
+		},
+		{
+			"name": "Markdown - Separator",
+			"scope": [
+				"meta.separator"
+			],
+			"settings": {
+				"fontStyle": "bold",
+				"foreground": "#65737e"
+			}
+		},
+		{
+			"name": "Markup - Table",
+			"scope": [
+				"markup.table"
+			],
+			"settings": {
+				"foreground": "#eeffff"
+			}
+		},
+		{
+			"name": "GoLang",
+			"scope": [
+				"source.go"
+			],
+			"settings": {
+				"foreground": "#82aaff"
+			}
+		},
+		{
+			"name": "GoLang",
+			"scope": [
+				"storage.type.string.go"
+			],
+			"settings": {
+				"foreground": "#ffcb6b"
+			}
+		},
+		{
+			"name": "GoLang",
+			"scope": [
+				"keyword.control.go"
+			],
+			"settings": {
+				"foreground": "#dbdc0a"
+			}
+		},
+		{
+			"name": "GoLang",
+			"scope": [
+				"support.function.go"
+			],
+			"settings": {
+				"foreground": "#f07178"
+			}
+		},
+		{
+			"name": "GoLang",
+			"scope": [
+				"keyword.function.go"
+			],
+			"settings": {
+				"foreground": "#fac7be"
+			}
+		},
+		{
+			"name": "GoLang",
+			"scope": [
+				"keyword.operator.comparison.go"
+			],
+			"settings": {
+				"foreground": "#ffcc6b"
+			}
+		},
+		{
+			"name": "ShellScript",
+			"scope": [
+				"string.quoted.double.shell"
+			],
+			"settings": {
+				"foreground": "#f07178"
+			}
+		},
+		{
+			"name": "ShellScript",
+			"scope": [
+				"meta.scope.group.shell",
+				"source.shell"
+			],
+			"settings": {
+				"foreground": "#ffcc6b"
+			}
+		},
+		{
+			"name": "ShellScript",
+			"scope": [
+				"meta.function.shell"
+			],
+			"settings": {
+				"fontStyle": "bold",
+				"foreground": "#f07178"
+			}
+		},
+		{
+			"name": "ShellScript",
+			"scope": [
+				"punctuation.definition.case-pattern.shell"
+			],
+			"settings": {
+				"foreground": "#fac7be"
+			}
+		},
+		{
+			"name": "ShellScript",
+			"scope": [
+				"string.interpolated.dollar.shell"
+			],
+			"settings": {
+				"foreground": "#82aaff"
+			}
+		},
+		{
+			"name": "ShellScript",
+			"scope": [
+				"meta.scope.case-clause-body.shell"
+			],
+			"settings": {
+				"foreground": "#c3e88d"
+			}
+		},
+		{
+			"name": "ShellScript",
+			"scope": [
+				"meta.scope.case-clause.shell",
+				"meta.scope.case-body.shell",
+				"meta.scope.case-block.shell",
+				"source.shell"
+			],
+			"settings": {
+				"foreground": "#82aaff"
+			}
+		},
+		{
+			"name": "Scala",
+			"scope": [
+				"meta.embedded.line.scala"
+			],
+			"settings": {
+				"foreground": "#fac7be"
+			}
+		},
+		{
+			"name": "Scala",
+			"scope": [
+				"meta.template.expression.scala"
+			],
+			"settings": {
+				"foreground": "#82aaff"
+			}
+		},
+		{
+			"name": "Scala",
+			"scope": [
+				"source.scala",
+				"source.haskell"
+			],
+			"settings": {
+				"foreground": "#c3e88d"
+			}
+		},
+		{
+			"name": "Scala",
+			"scope": [
+				"constant.other.haskell"
+			],
+			"settings": {
+				"foreground": "#82aaff"
+			}
+		},
+		{
+			"name": "Scala",
+			"scope": [
+				"meta.function.type-declaration.haskell",
+				"storage.type.haskell"
+			],
+			"settings": {
+				"foreground": "#f07178"
+			}
+		},
+		{
+			"name": "Scala",
+			"scope": [
+				"meta.body.function.definition.cpp"
+			],
+			"settings": {
+				"foreground": "#f07178"
+			}
+		},
+		{
+			"name": "C++",
+			"scope": [
+				"meta.body.function.definition.cpp"
+			],
+			"settings": {
+				"foreground": "#c3e88d"
+			}
+		},
+		{
+			"name": "C++",
+			"scope": [
+				"meta.parens.cpp"
+			],
+			"settings": {
+				"foreground": "#82aaff"
+			}
+		},
+		{
+			"name": "C++",
+			"scope": [
+				"entity.name.scope-resolution.cpp"
+			],
+			"settings": {
+				"foreground": "#f07178"
+			}
+		},
+		{
+			"name": "C++",
+			"scope": [
+				"storage.modifier.specifier.const.cpp"
+			],
+			"settings": {
+				"foreground": "#ff5370"
+			}
+		},
+		{
+			"name": "CSS",
+			"scope": [
+				"constant.numeric.css"
+			],
+			"settings": {
+				"foreground": "#82aaff"
+			}
+		},
+		{
+			"name": "CSS",
+			"scope": [
+				"keyword.other.unit.percentage.css",
+				"keyword.other.unit.px.css",
+				"keyword.other.unit.em.css",
+				"keyword.other.unit.ch.css",
+				"keyword.other.unit.vh.css",
+				"keyword.other.unit.vw.css",
+				"keyword.other.unit.vmax.css",
+				"keyword.other.unit.vmin.css",
+				"keyword.other.unit.rem.css"
+			],
+			"settings": {
+				"foreground": "#C792EA"
+			}
+		},
+		{
+			"name": "Kotlin",
+			"scope": [
+				"storage.type.kotlin"
+			],
+			"settings": {
+				"foreground": "#ff5370"
+			}
+		},
+		{
+			"name": "Kotlin",
+			"scope": [
+				"meta.block.kotlin"
+			],
+			"settings": {
+				"foreground": "#82aaff"
+			}
+		},
+		{
+			"name": "Kotlin",
+			"scope": [
+				"storage.modifier.import.java"
+			],
+			"settings": {
+				"foreground": "#f78c6c"
+			}
+		},
+		{
+			"name": "SQL",
+			"scope": [
+				"keyword.other.sql"
+			],
+			"settings": {
+				"foreground": "#f78c6c"
+			}
+		},
+		{
+			"name": "SQL",
+			"scope": [
+				"source.sql"
+			],
+			"settings": {
+				"foreground": "#ffcb6b"
+			}
+		},
+		{
+			"name": "SQL",
+			"scope": [
+				"constant.other.database-name.sql"
+			],
+			"settings": {
+				"foreground": "#C792EA"
+			}
+		},
+		{
+			"name": "SQL",
+			"scope": [
+				"constant.other.table-name.sql"
+			],
+			"settings": {
+				"foreground": "#82aaff"
+			}
+		},
+		{
+			"name": "Python",
+			"scope": [
+				"keyword.control.flow.python"
+			],
+			"settings": {
+				"foreground": "#ff5370"
+			}
+		},
+		{
+			"name": "Python",
+			"scope": [
+				"source.python"
+			],
+			"settings": {
+				"foreground": "#c3e88d"
+			}
+		},
+		{
+			"name": "Python",
+			"scope": [
+				"meta.function-call.arguments.python"
+			],
+			"settings": {
+				"fontStyle": "bold",
+				"foreground": "#82aaff"
+			}
+		},
+		{
+			"name": "Python",
+			"scope": [
+				"storage.type.function.python"
+			],
+			"settings": {
+				"fontStyle": "bold",
+				"foreground": "#ffcb6b"
+			}
+		},
+		{
+			"name": "Python",
+			"scope": [
+				"keyword.operator.logical.python"
+			],
+			"settings": {
+				"fontStyle": "bold",
+				"foreground": "#f78c6c"
+			}
+		},
+		{
+			"name": "Python",
+			"scope": [
+				"entity.name.function.python"
+			],
+			"settings": {
+				"fontStyle": "bold",
+				"foreground": "#dbdc0a"
+			}
+		},
+		{
+			"name": "Assembly",
+			"scope": [
+				"source.platformio-debug-asm"
+			],
+			"settings": {
+				"foreground": "#dbdc0a"
+			}
+		},
+		{
+			"name": "Assembly",
+			"scope": [
+				"constant.numeric.dec"
+			],
+			"settings": {
+				"foreground": "#82aaff"
+			}
+		},
+		{
+			"name": "Assembly",
+			"scope": [
+				"support.directive.asm"
+			],
+			"settings": {
+				"foreground": "#ff5370"
+			}
+		},
+		{
+			"name": "Assembly",
+			"scope": [
+				"constant.language.registers.general-purpose"
+			],
+			"settings": {
+				"foreground": "#ff5370"
+			}
+		},
+		{
+			"name": "Assembly",
+			"scope": [
+				"source.platformio-debug-asm"
+			],
+			"settings": {
+				"foreground": "#ffcb6b"
+			}
+		},
+		{
+			"name": "Assembly",
+			"scope": [
+				"constant.numeric.hex"
+			],
+			"settings": {
+				"foreground": "#82aaff"
+			}
+		},
+		{
+			"name": "Assembly",
+			"scope": [
+				"support.type.asm"
+			],
+			"settings": {
+				"foreground": "#c3e88d"
+			}
+		},
+	]
 }